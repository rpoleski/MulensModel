--- conflicted
+++ resolved
@@ -239,7 +239,6 @@
     
     @property
     def parameters(self):
-<<<<<<< HEAD
         """
         The parameters of the model. A Model Parameters object.
         """
@@ -255,9 +254,6 @@
         self._parameters = ModelParameters(
             t_0=t_0, u_0=u_0, t_E=t_E, rho=rho, s=s, q=q, alpha=alpha, 
             pi_E=pi_E, pi_E_N=pi_E_N, pi_E_E=pi_E_E, pi_E_ref=pi_E_ref)
-=======
-        return "{0}".format(self._parameters)
->>>>>>> c9ae3044
 
     def magnification(self, time, satellite_skycoord=None):
         """
