--- conflicted
+++ resolved
@@ -275,209 +275,6 @@
             msg = 'unknown brightness format in MulensData'
             raise ValueError(msg)
 
-<<<<<<< HEAD
-    @property
-    def bad(self):
-        """
-        *np.ndarray boolean*
-
-        flags marking bad data
-        """
-        return self._bad
-
-    @bad.setter
-    def bad(self, new_value):
-        new_value = np.asarray(new_value)
-        if new_value.dtype != np.dtype('bool'):
-            raise TypeError("MulensData.bad has to be a boolean numpy array")
-        self._bad = new_value
-        self._good = np.logical_not(self._bad)
-
-    @property
-    def good(self):
-        """
-        *np.ndarray boolean*
-
-        flags marking good data i.e., opposite to :py:func:`bad`
-        """
-        return self._good
-
-    @good.setter
-    def good(self, new_value):
-        new_value = np.asarray(new_value)
-        if new_value.dtype != np.dtype('bool'):
-            raise TypeError("MulensData.good has to be a boolean numpy array")
-        self._good = new_value
-        self._bad = np.logical_not(self._good)
-
-    @property
-    def time(self):
-        """
-        *np.ndarray*
-
-        vector of dates
-        """
-        return self._time
-
-    @property
-    def mag(self):
-        """
-        *np.ndarray*
-
-        magnitude vector
-        """
-        if self._mag is None:
-            (self._mag, self._err_mag) = Utils.get_mag_and_err_from_flux(
-                flux=self.flux, err_flux=self.err_flux)
-        return self._mag
-
-    @property
-    def err_mag(self):
-        """
-        *np.ndarray*
-
-        vector of magnitude errors
-        """
-        if self._err_mag is None:
-            self.mag
-        return self._err_mag
-
-    @property
-    def coords(self):
-        """
-        see :py:class:`~MulensModel.coordinates.Coordinates`
-        """
-        return self._coords
-
-    @coords.setter
-    def coords(self, new_value):
-        self._coords = Coordinates(new_value)
-
-    @property
-    def n_epochs(self):
-        """
-        *int*
-
-        give total number of epochs (including bad data)
-        """
-        return self._n_epochs
-
-    def data_and_err_in_input_fmt(self):
-        """
-        Gives photometry in input format (mag or flux).
-
-        Returns :
-            data: *np.ndarray*
-                Magnitudes or fluxes
-
-            data_err: *np.ndarray*
-                Uncertainties of magnitudes or of fluxes
-
-        """
-        if self.input_fmt == "mag":
-            data = self.mag
-            err_data = self.err_mag
-        elif self.input_fmt == "flux":
-            data = self.flux
-            err_data = self.err_flux
-        else:
-            raise ValueError('Unrecognized data format: {:}'.format(
-                    self.input_fmt))
-
-        return (data, err_data)
-
-    def data_and_err_in_chi2_fmt(self):
-        """
-        Gives photometry in format used for chi2 calculation
-        (flux in most cases, but magnitude possible).
-
-        Returns :
-            data: *np.ndarray*
-                Magnitudes or fluxes
-
-            data_err: *np.ndarray*
-                Uncertainties of magnitudes or of fluxes
-
-        """
-        if self.chi2_fmt == "mag":
-            data = self.mag
-            err_data = self.err_mag
-        elif self.chi2_fmt == "flux":
-            data = self.flux
-            err_data = self.err_flux
-        else:
-            raise ValueError('Unrecognized data format: {:}'.format(
-                    self.chi2_fmt))
-
-        return (data, err_data)
-
-    @property
-    def satellite_skycoord(self):
-        """
-        *Astropy.SkyCoord* object for satellite
-        positions at epochs covered by the dataset
-
-        Returns :
-            skycoord: *astropy.coordinates.SkyCoord*
-                satellite positions at epochs covered by the dataset
-        """
-        if self.ephemerides_file is None:
-            raise ValueError('ephemerides_file is not defined.')
-
-        if self._satellite_skycoord is None:
-            satellite_skycoord = SatelliteSkyCoord(
-                ephemerides_file=self.ephemerides_file)
-            self._satellite_skycoord = satellite_skycoord.get_satellite_coords(
-                self._time)
-
-        return self._satellite_skycoord
-
-    @property
-    def bandpass(self):
-        """
-        *String*
-
-        Bandpass of given dataset (primary usage is limb darkening), e.g. 'I'
-        or 'V'. Returns *None* if not set.
-        """
-        return self._bandpass
-
-    @bandpass.setter
-    def bandpass(self, value):
-        if self._limb_darkening_weights is not None:
-            raise ValueError(
-                "Limb darkening weights were already set - you" +
-                "cannot bandpass now.")
-        self._bandpass = value
-
-    def set_limb_darkening_weights(self, weights):
-        """
-        Save a dictionary of weights that will be used to evaluate the
-        limb darkening coefficient. See also
-        :py:class:`~MulensModel.limbdarkeningcoeffs.LimbDarkeningCoeffs`
-
-        Parameters :
-            weights: *dict*
-                A dictionary that specifies weight for each
-                bandpass. Keys are *str* and values are *float*, e.g.,
-                ``{'I': 1.5, 'V': 1.}`` if the I-band gamma
-                limb-darkening coefficient is 1.5-times larger than
-                the V-band.
-
-        """
-        if self.bandpass is not None:
-            raise ValueError(
-                "Don't try to run MMulensData.set_limb_darkening_weights() " +
-                "after bandpass was provided")
-        if not isinstance(weights, dict):
-            raise TypeError(
-                "MulensData.set_limb_darkening_weights() " +
-                "parameter has to be dict, not {:}".format(type(weights)))
-
-        self._limb_darkening_weights = weights
-
-=======
->>>>>>> 7bc7eb22
     def plot(self, phot_fmt=None, show_errorbars=None, show_bad=None,
              subtract_2450000=False, subtract_2460000=False,
              model=None, plot_residuals=False, **kwargs):
@@ -807,7 +604,7 @@
     @bad.setter
     def bad(self, new_value):
         new_value = np.asarray(new_value)
-        if not ((new_value == False) | (new_value == True)).all():
+        if new_value.dtype != np.dtype('bool'):
             raise TypeError("MulensData.bad has to be a boolean numpy array")
         self._bad = new_value
         self._good = np.logical_not(self._bad)
@@ -824,7 +621,7 @@
     @good.setter
     def good(self, new_value):
         new_value = np.asarray(new_value)
-        if not ((new_value == False) | (new_value == True)).all():
+        if new_value.dtype != np.dtype('bool'):
             raise TypeError("MulensData.good has to be a boolean numpy array")
         self._good = new_value
         self._bad = np.logical_not(self._good)
