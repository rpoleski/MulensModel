--- conflicted
+++ resolved
@@ -369,31 +369,6 @@
         if show_bad is None:
             show_bad = self.plot_properties.get('show_bad', False)
 
-<<<<<<< HEAD
-=======
-        if model is None:
-            (y_value, y_err) = self._get_y_value_y_err(phot_fmt,
-                                                       self.flux,
-                                                       self.err_flux)
-        else:
-            if plot_residuals:
-                residuals = model.get_residuals(data_ref=model.data_ref,
-                                                type=phot_fmt, data=self)
-                y_value = residuals[0][0]
-                y_err = residuals[1][0]
-            else:
-                i_data_ref = model.data_ref
-                (f_source_0, f_blend_0) = model.get_ref_fluxes(
-                    data_ref=model.datasets[i_data_ref])
-                (f_source, f_blend) = model.get_ref_fluxes(data_ref=self)
-                model.data_ref = i_data_ref
-                flux = f_source_0 * (self.flux - f_blend) / f_source
-                flux += f_blend_0
-                err_flux = f_source_0 * self.err_flux / f_source
-                (y_value, y_err) = self._get_y_value_y_err(phot_fmt,
-                                                           flux, err_flux)
-
->>>>>>> c96cfc65
         properties = self._set_plot_properties(
             show_errorbars=show_errorbars, **kwargs)
         properties_bad = self._set_plot_properties(
@@ -554,7 +529,6 @@
         Sky coordinates of data.
         See :py:class:`~MulensModel.coordinates.Coordinates`.
         """
-        # JCY - should this be deprecated?
         return self._coords
 
     @coords.setter
