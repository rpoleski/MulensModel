--- conflicted
+++ resolved
@@ -548,18 +548,10 @@
             raise NotImplementedError(
                 'chi2_gradient() only implemented for single lens models')
 
-<<<<<<< HEAD
-        # Implemented for finite source effects?
-        if self.model.parameters.is_finite_source():
-            raise NotImplementedError('Event.chi2_gradient() is not working '
-                                      'for finite source models yet')
-
         if self.model.parameters.is_xallarap:
             raise NotImplementedError('Gradient for xallarap models is not '
                                       'implemented yet')
 
-=======
->>>>>>> fb1a7de5
     def get_chi2_gradient(self, parameters):
         """
         Fits fluxes and calculates chi^2 gradient (also called Jacobian), i.e.,
