import numpy as np

from MulensModel.uniformcausticsampling import UniformCausticSampling
from MulensModel.orbits.orbit import Orbit


<<<<<<< HEAD
# For definition of class ModelParameters see below.

# Different parameter sets. Any parameters that may be given as
# 'basic' should be a list. Parameters that may be 'optional' should
# be a list of length 2. The second item will only be printed if the
# effect is included in the 'optional' list (see _get_effect_strings()).

_valid_parameters = {
    'point lens': ['t_0, u_0, t_E'],
    'point lens alt': 'alternate: t_eff may be substituted for u_0 or t_E',
    'binary lens': ['s, q, alpha'],
    'binary lens alt':
        'alternate: ' +
        '(x_caustic_in, x_caustic_out, t_caustic_in, t_caustic_out) ' +
        'may be substituted for (t_0, u_0, t_E, alpha)',
    'external_mass_sheet': ['convergence_K', 'shear_G', 'alpha'],
    'binary_lens_shear': ['convergence_K', 'shear_G'],
    'finite source': ['rho', '(for finite source effects)'],
    'finite source alt': 'alternate: t_star may be substituted for t_E or rho',
    'parallax': ['(pi_E_N, pi_E_E) OR pi_E', '(for parallax)'],
    'parallax opt': [
        't_0_par',
        'may also be specified for parallax models. Defaults to t_0.'],
    'lens orbital motion': ['dalpha_dt, ds_dt', '(for orbital motion)'],
    'lens orbital motion opt': [
        't_0_kep',
        'may also be specified for orbital motion models. Defaults to t_0.'],
    'full keplerian motion': [
        's_z OR ds_z_dt, dalpha_dt, ds_dt',
        '(for full keplerian motion)'],
    'full keplerian motion opt': [
        't_0_kep',
        'may also be specified for full keplerian motion . Defaults to t_0.']}


def _get_effect_strings(*args):
    """
    Given *args[0], figure out which parameters should be printed.

    'basic' = fundamental parameters of the model or effect described
        by args[0]
    'additional' = any additional fundamental parameters (an extension
        of 'basic')
    'alternate' = possible substitutions for the fundamental parameters
    'optional' = parameters that may also be specified for the given
        model type.

    e.g. 'FSPL' returns basic = [t_0, u_0, tE], additional = [rho, s,
    q, alpha], alternate = [t_eff, t_star], and optional = [pi_E or
    pi_E_N, pi_E_E]
    """
    basic = None
    additional = []
    alternate = []
    optional = []

    args_0 = args[0].lower().replace(" ", "")

    # number of lenses
    if args_0 == 'pointlens' or args_0[2:4] == 'pl':
        basic = 'point lens'
        alternate.append('point lens alt')

    if args_0 == 'binarylens':
        basic = 'binary lens'

    if args_0[2:4] == 'bl':
        basic = 'point lens'
        additional.append('binary lens')
        alternate.append('point lens alt')
        alternate.append('binary lens alt')

    # Effects
    if args_0 == 'finitesource':
        basic = 'finite source'
        alternate.append('finite source alt')

    if args_0[0:2] == 'fs':
        additional.append('finite source')
        alternate.append('finite source alt')

    if args_0 == 'parallax':
        basic = 'parallax'
        optional.append('parallax opt')

    if len(args[0]) == 4:
        optional.append('parallax')
        optional.append('parallax opt')

    if args[0].lower() == 'lens orbital motion':
        basic = 'lens orbital motion'
        optional.append('lens orbital motion opt')

    if len(args[0]) == 4 and args[0][2:4].lower() == 'bl':
        optional.append('lens orbital motion')
        optional.append('lens orbital motion opt')

    if args[0].lower() == 'full keplerian motion':
        basic = 'full keplerian motion'
        optional.append('full keplerian motion opt')

    if len(args[0]) == 4 and args[0][2:4].lower() == 'bl':
        optional.append('full keplerian motion')
        optional.append('full keplerian motion opt')

    return {
        'basic': basic, 'additional': additional, 'alternate': alternate,
        'optional': optional}


def _print_parameters(header, components):
    """
    Prints the given parameter information under the requested header.

    Arguments:
        header: *str*

        components: *dictionary*
            This should be created using _get_effect_strings()
    """
    print(header)
    if components['basic'] is not None:
        parameters_list = 'basic: {0}'.format(
            _valid_parameters[components['basic']][0])
        if len(components['additional']) > 0:
            for item in components['additional']:
                parameters_list += ', {0}'.format(_valid_parameters[item][0])
        print('{0}'.format(parameters_list))

    if len(components['alternate']) > 0:
        for item in components['alternate']:
            print('{0}'.format(_valid_parameters[item]))

    if len(components['optional']) > 0:
        for item in components['optional']:
            print('optional: {0} {1}'.format(
                _valid_parameters[item][0], _valid_parameters[item][1]))


def _print_all():
    """
    Give the user general information about common models and effects.
    """
    print('------------------------')
    print('Some common model types:')
    print('------------------------')
    _print_parameters('PSPL: ', _get_effect_strings('PSPL'))
    _print_parameters('----\nFSBL: ', _get_effect_strings('FSBL'))
    print('-----------------')
    print('Optional Effects:')
    print('-----------------')
    _print_parameters('finite source: ', _get_effect_strings('finite source'))
    _print_parameters('---------\nparallax: ', _get_effect_strings('parallax'))
    _print_parameters(
        '---------\nlens orbital motion: ',
        _get_effect_strings('lens orbital motion'))
    _print_parameters(
        '---------\nfull keplerian motion: ',
        _get_effect_strings('full keplerian motion'))
    print('-----------------')
    print('All Options: (call using which_parameters([option]) )')
    print('-----------------')
    print("Model types: 'PSPL', 'FSPL', 'PSBL', 'FSBL'")
    print("Effects: 'point lens', 'binary lens', 'finite source', " +
          "'parallax', 'lens orbital motion', 'full keplerian motion'")


def which_parameters(*args):
    """
    Prints information on valid parameter combinations that can be
    used to define a model or a particular effect. May be called with
    no arguments (returns information on many types of models) or with
    one argument referring to a specific model (e.g. PSPL) or effect
    (e.g. parallax).

    Valid arguments: *str*
        Model types: 'PSPL', 'FSPL', 'PSBL', 'FSBL'

        Effects: 'point lens', 'binary lens', 'finite source',
        'parallax', 'lens orbital motion', 'full keplerian motion'
    """
    warnings.warn(
        "Warning: function which_parameters() does not show binary source " +
        "parameters!",
        RuntimeWarning)
    if len(args) == 0:
        _print_all()
    else:
        components = _get_effect_strings(*args)
        header = '---------\n{0} parameters:'.format(args[0])
        _print_parameters(header, components)


=======
>>>>>>> bbd71e90
class ModelParameters(object):
    """
    A class for the basic microlensing model parameters (t_0, u_0,
    t_E, s, q, alpha, etc.). Can handle point lens or binary lens.
    The pi_E assumes NE coordinates (Parallel, Perpendicular
    coordinates are not supported).

    Arguments :
        parameters: *dictionary*
            A dictionary of parameters and their values. See
            :py:func:`which_parameters()` for valid parameter combinations.

    Attributes :
        parameters: *dictionary*
            A dictionary of parameters and their values. Do not use it to
            change parameter values, instead use e.g.:
            ``model_parameters.u_0 = 0.1`` or
            ``setattr(model_parameters, 'u_0', 0.1)``.

    Example:
        Define a point lens model:
            ``params = ModelParameters({'t_0': 2450000., 'u_0': 0.3,
            't_E': 35.})``

        Then you can print the parameters:
            ``print(params)``

    """

    # parameters that may be defined for a given source
    _primary_source_params_head = ['t_0', 'u_0']
    _finite_source_params_head = ['rho', 't_star']
    _all_source_params_head = np.hstack((_primary_source_params_head, _finite_source_params_head))
    _t_0_ref_types = ['par', 'kep', 'xi']

    def __init__(self, parameters):
        if not isinstance(parameters, dict):
            raise TypeError('ModelParameters must be initialized with dict as a parameter\ne.g., '
                            "ModelParameters({'t_0': 2456789.0, 'u_0': 0.123, 't_E': 23.45})")

        self._count_sources(parameters.keys())
        self._count_lenses(parameters.keys())
        self._set_type(parameters.keys())
        self._check_types('alpha' in parameters.keys())

        if self.n_sources == 1:
            self._check_valid_combination_1_source(parameters.keys())
            if self._type['Cassan08']:
                self._uniform_caustic = None
                self._standard_parameters = None

            if self.is_xallarap:
                self._check_for_extra_source_parameters(parameters.keys())
                delta_1 = self._get_xallarap_position(parameters)
                self._xallarap_reference_position = delta_1

        elif self.n_sources > 1:
            self._check_valid_combination_of_sources(parameters.keys())
            if 't_E' not in parameters.keys():
                raise KeyError('Currently, the binary source calculations ' +
                               'require t_E to be directly defined, i.e., ' +
                               'has to be the same for both sources.')

            source_params = self._divide_parameters(parameters)
            for (i, params_i) in enumerate(source_params):
                # This try/except block forces checks from ._init_1_source()
                # to be run on each source parameters separately.
                try:
                    self.__setattr__('_source_{0}_parameters'.format(i + 1), ModelParameters(params_i))
                except Exception:
                    print("ERROR IN INITIALIZING SOURCE {0}".format(i + 1))
                    raise

            if self.is_xallarap:
                self._update_sources_xallarap_reference()

        else:
            msg = 'wrong number of sources. Your parameters: {0:}'
            raise ValueError(msg.format(parameters))

        self._set_parameters(parameters)

    def _update_sources_xallarap_reference(self):
        """
        Update .xallarap_reference_position for each source parameters

        Note: below we're calling private function and set private
        properties NOT of self, but self._source_X_parameters,
        which both are of the same type as self.
        """
        delta_1 = self._source_1_parameters._get_xallarap_position()
        self._source_1_parameters._xallarap_reference_position = delta_1
        self._source_2_parameters._xallarap_reference_position = delta_1

    def _get_xallarap_position(self, parameters=None):
        """
        Get position at t_0_xi from xallarap Orbit object.

        Note: this function is called in 2 different ways:
        - directly, i.e., self._get_xallarap_orbit(), and
        - indirectly, i.e., self._source_1_parameters._get_xallarap_orbit().
        """
        if parameters is None:
            parameters = self.parameters
        t_0_xi = parameters.get('t_0_xi', parameters['t_0'])

        zip_ = parameters.items()
        orbit_parameters = {key[3:]: value
                            for (key, value) in zip_ if key[:3] == "xi_"}
        orbit_parameters['epoch_reference'] = t_0_xi
        orbit = Orbit(**orbit_parameters)
        return orbit.get_reference_plane_position([t_0_xi])

    def __getattr__(self, item):
        (head, end) = self._split_parameter_name(item)
        if end is not None:
            return self.__getattr__('_source_{:}_parameters'.format(end)).__getattribute__(head)
        elif item.startswith("source_") and item.endswith("_parameters"):
            return object.__getattribute__(self, "_" + item)
        else:
            return object.__getattribute__(self, item)

    def _split_parameter_name(self, parameter):
        """
        Split ABC_DEF_n into ABC_DEF (str) and n (int). For parameters like t_0 or rho, n is None.
        """
        end = parameter.split('_')[-1]
        if end.isnumeric() and int(end) > 0:
            head = parameter[:-len(end)-1]
            end = int(end)
        else:
            head = parameter
            end = None

        return (head, end)

    def _count_sources(self, keys):
        """
        How many luminous sources are there?
        """
        self._n_sources = 1
        for key in keys:
            n = self._split_parameter_name(key)[1]
            if n is not None:
                if n > self._n_sources:
                    self._n_sources = n

        if 'q_source' in keys:
            if self._n_sources != 1:
                if self._n_sources != 2 and ('rho_2' in keys or 't_star_2' in keys):
                    raise RuntimeError('wrong set of parametes: ' + str(keys))
            self._n_sources = 2

    def _count_lenses(self, keys):
        """How many lenses are there?"""
        self._n_lenses = 1
        if 's' in keys or 'q' in keys:
            self._n_lenses = 2
        # Both standard and Cassan08 parameterizations require s and q

    def _set_type(self, keys):
        """
        sets self._type property, which indicates what type of a model we have
        """
        types = ['finite source', 'parallax', 'Cassan08',
                 'lens 2-parameter orbital motion', 'full keplerian motion',
                 'mass sheet', 'xallarap']
        out = {type_: False for type_ in types}

        temp = {
            'finite source': 'rho t_star rho_1 rho_2 t_star_1 t_star_2',
            'parallax': 'pi_E_N pi_E_E',
            'Cassan08': 'x_caustic_in x_caustic_out t_caustic_in t_caustic_out',
            'lens 2-parameter orbital motion': 'dalpha_dt ds_dt',
            'full keplerian motion': 's_z ds_z_dt',
            'mass sheet': 'convergence_K shear_G',
            'xallarap': ('xi_period xi_semimajor_axis xi_inclination '
                         'xi_Omega_node xi_argument_of_latitude_reference '
                         'xi_eccentricity xi_omega_periapsis q_source')}

        parameter_to_type = dict()
        for (key, values) in temp.items():
            for value in values.split():
                parameter_to_type[value] = key

        for key in keys:
            if key in parameter_to_type:
                out[parameter_to_type[key]] = True

        self._type = out

    def _check_types(self, alpha_defined):
        """
        Check if self._type values make sense
        """
        n_lenses = self._n_lenses

        # Lens orbital motion requires binary lens:
        if self._type['lens 2-parameter orbital motion'] and n_lenses == 1:
            raise KeyError('Orbital motion of the lens requires two lens '
                           'components but only one was provided.')
        # Full Keplerian motion requires binary lens:
        if self._type['full keplerian motion'] and n_lenses == 1:
            raise KeyError('Full Keplerian motion of the lens requires two '
                           'lens components but only one was provided.')

        self._check_types_for_Cassan08()

        if alpha_defined:
            if self._n_lenses == 1 and not self._type['mass sheet']:
                raise KeyError(
                    'You defined alpha for single lens model '
                    'without external mass sheet. This is not allowed.')

        if self._type['full keplerian motion']:
            self._lens_keplerian_last_input = None
            self._lens_keplerian = dict()

    def _check_valid_combination_1_source(self, keys):
        """
        Check that the user hasn't over-defined the ModelParameters.
        """
        # Make sure that there are no unwanted keys
        allowed_keys = set((
<<<<<<< HEAD
            't_0 u_0 t_E t_eff rho t_star pi_E pi_E_N pi_E_E t_0_par '
            's q alpha dalpha_dt ds_dt s_z ds_z_dt t_0_kep convergence_K '
            'shear_G t_0_1 t_0_2 u_0_1 u_0_2 rho_1 rho_2 t_star_1 t_star_2 '
=======
            't_0 u_0 t_E t_eff rho t_star pi_E_N pi_E_E t_0_par '
            's q alpha dalpha_dt ds_dt t_0_kep convergence_K shear_G '
            't_0_1 t_0_2 u_0_1 u_0_2 rho_1 rho_2 t_star_1 t_star_2 '
>>>>>>> bbd71e90
            'x_caustic_in x_caustic_out t_caustic_in t_caustic_out '
            'xi_period xi_semimajor_axis xi_inclination xi_Omega_node '
            'xi_argument_of_latitude_reference xi_eccentricity '
            'xi_omega_periapsis t_0_xi q_source').split())
        difference = set(keys) - allowed_keys
        if len(difference) > 0:
            derived_1 = ['gamma', 'gamma_perp', 'gamma_parallel', 'gamma_z']
            if set(keys).intersection(derived_1):
                msg = ('You cannot set gamma, gamma_perp, gamma_parallel' +
                       'or gamma_z. These are derived parameters. You can' +
                       ' set ds_dt, dalpha_dt, s_z and ds_z_dt instead.\n')
            else:
                msg = ""
            msg += 'Unrecognized parameters: {:}'.format(difference)
            raise KeyError(msg)

        if self._type['Cassan08']:
            self._check_valid_combination_1_source_Cassan08(keys)
        else:
            self._check_valid_combination_1_source_standard(keys)

    def _check_types_for_Cassan08(self):
        """
        Check if Cassan08 is used and if so, then make sure that
        the trajectory is rectilinear and there is only one source.
        """
        if not self._type['Cassan08']:
            return

        types = ['parallax', 'xallarap', 'lens 2-parameter orbital motion',
                 'full keplerian motion']
        for type_ in types:
            if self._type[type_]:
                raise NotImplementedError(
                    'Currently we do not allow Cassan (2008) '
                    'parameterization of binary lens and ' + type_)

        if self._n_sources > 1:
            raise NotImplementedError(
                "Cassan (2008) parameterization doesn't work for "
                "multi sources models")

    def _divide_parameters(self, parameters):
        """
        Divide an input dict into each source separately.
        Some of the parameters are copied to both dicts.
        """
        skipped_parameters = ['q_source']

        source_parameters = []
        for i in range(self.n_sources):
            params_i = dict()
            for (key, value) in parameters.items():
                if key in skipped_parameters:
                    continue

                (head, end) = self._split_parameter_name(key)
                if end is None:
                    params_i[key] = value
                elif end == i + 1:
                    params_i[head] = value

            source_parameters.append(params_i)

        if self.n_sources == 2 and self._type['xallarap']:
            self._set_changed_parameters_2nd_source(parameters['q_source'], source_parameters[1])

        return source_parameters

    def _set_changed_parameters_2nd_source(self, q_source, parameters_2):
        """
        For xallarap model with 2 sources, the orbit of the second source
        must have 2 parameters changed.
        Functions starts with tests of input
        """
        if q_source <= 0.:
            raise ValueError('q_source cannot be negative')

        check_keys = ['xi_semimajor_axis', 'xi_argument_of_latitude_reference']
        for key in check_keys:
            if key not in parameters_2:
                raise KeyError('xallarap model with 2 sources requires ' + key)

        parameters_2['xi_semimajor_axis'] /= q_source
        parameters_2['xi_argument_of_latitude_reference'] += 180.
        if parameters_2['xi_argument_of_latitude_reference'] > 360.:
            parameters_2['xi_argument_of_latitude_reference'] -= 360.

    def __repr__(self):
        """A nice way to represent a ModelParameters object as a string"""
        out = self._get_main_parameters_to_print()

        # Raphael: resume looking all functions from here...
        if self.is_xallarap:
            fmt = "\nxallarap reference position: ({:.4f}, {:.4f})"
            if self.n_sources == 1:
                source = self
            else:
                source = self._source_1_parameters
            position = source.xallarap_reference_position
            out += fmt.format(position[0, 0], position[1, 0])

        return out

    def _get_main_parameters_to_print(self):
        """
        prepare all the standard parameters to be printed
        """
        keys = self._get_keys_for_repr()
        formats = self._get_formats_dict_for_repr()
        ordered_keys = self._get_ordered_keys_for_repr()

        variables = [''] * (self._n_sources + 1)
        values = [''] * (self._n_sources + 1)
        for key in ordered_keys:
            if key not in keys:
                continue
            index = self._split_parameter_name(key)[1]
            index = 0 if index is None else index
            (full_name, value) = self._get_values_for_repr(formats[key], key)
            (fmt_1, fmt_2) = self._get_formats_for_repr(formats[key], full_name)
            variables[index] += fmt_1.format(full_name)
            values[index] += fmt_2.format(value)

        print_msg = ''
        for (i, variable) in enumerate(variables):
            if variable and values[i]:
                print_msg += "{:}\n{:}".format(variable, values[i])
            if i < self.n_sources and variables[i+1]:
                print_msg += "\n"

        return print_msg

    def _get_keys_for_repr(self):
        """
        get all the keys that will be printed
        """
        keys = set(self.parameters.keys())

        if 'pi_E_E' in keys or 'pi_E_N' in keys:
            keys |= {'t_0_par'}

        orbital_motion_keys = ('ds_dt', 'dalpha_dt', 's_z', 'ds_z_dt')
        if any(key in keys for key in orbital_motion_keys):
            keys |= {'t_0_kep'}

        if self.is_xallarap:
            keys |= {'t_0_xi'}

        return keys

    def _get_formats_dict_for_repr(self):
        """
        define formats that define how to print the numbers
        """
        # Below we define dict of dicts. Key of inner ones: 'width',
        # 'precision', and optional: 'unit' and 'name'.
        formats = {
            't_0': {'width': 13, 'precision': 5, 'unit': 'HJD'},
            'u_0': {'width': 9, 'precision': 6},
            't_eff': {'width': 10, 'precision': 6, 'unit': 'd'},
            't_E': {'width': 10, 'precision': 4, 'unit': 'd'},
            'rho': {'width': 7, 'precision': 5},
            't_star': {'width': 13, 'precision': 6, 'unit': 'd'},
            'pi_E_N': {'width': 9, 'precision': 5},
            'pi_E_E': {'width': 9, 'precision': 5},
            't_0_par': {'width': 13, 'precision': 5, 'unit': 'HJD'},
            's': {'width': 9, 'precision': 5},
            'q': {'width': 12, 'precision': 8},
            'alpha': {'width': 11, 'precision': 5, 'unit': 'deg'},
            'convergence_K': {'width': 12, 'precision': 8},
            'shear_G': {'width': 12, 'precision': 8},
            'ds_dt': {
                'width': 11, 'precision': 5, 'unit': '/yr', 'name': 'ds/dt'},
            'dalpha_dt': {
                'width': 18, 'precision': 5, 'unit': 'deg/yr',
                'name': 'dalpha/dt'},
            's_z': {'width': 11, 'precision': 5},
            'ds_z_dt': {'width': 18, 'precision': 5, 'unit': '/yr',
                        'name': 'ds_z/dt'},
            't_0_kep': {'width': 13, 'precision': 5, 'unit': 'HJD'},
            'x_caustic_in': {'width': 13, 'precision': 7},
            'x_caustic_out': {'width': 13, 'precision': 7},
            't_caustic_in': {'width': 13, 'precision': 5, 'unit': 'HJD'},
            't_caustic_out': {'width': 13, 'precision': 5, 'unit': 'HJD'},
            'xi_period': {'width': 10, 'precision': 4,
                          'unit': 'd', 'name': 'xallarap period'},
            'xi_semimajor_axis': {'width': 9, 'precision': 6,
                                  'name': 'xallarap semimajor axis'},
            'xi_inclination': {'width': 11, 'precision': 5, 'unit': 'deg',
                               'name': 'xallarap inclination'},
            'xi_Omega_node': {'width': 11, 'precision': 5, 'unit': 'deg',
                              'name': 'xallarap Omega node'},
            'xi_argument_of_latitude_reference': {
                'width': 11, 'precision': 5, 'unit': 'deg',
                'name': 'xallarap argument of latitude reference'},
            'xi_eccentricity': {'width': 8, 'precision': 6,
                                'name': 'xallarap eccentricity'},
            'xi_omega_periapsis': {'width': 11, 'precision': 5, 'unit': 'deg',
                                   'name': 'xallarap omega periapsis'},
            'q_source': {'width': 12, 'precision': 8},
            't_0_xi': {'width': 13, 'precision': 5, 'unit': 'HJD'},
        }
        # Add multiple source parameters with the same settings.
        if self.n_sources > 1:
            for i in range(self.n_sources):
                for param_head in self._all_source_params_head:
                    form = formats[param_head]
                    key = '{0}_{1}'.format(param_head, i+1)
                    formats[key] = {'width': form['width'],
                                    'precision': form['precision']}
                    if 'unit' in form:
                        formats[key]['unit'] = form['unit']
                    if 'name' in form:
                        raise KeyError('internal issue: {:}'.format(key))

        return formats

    def _get_ordered_keys_for_repr(self):
        """
        define the default order of parameters
        """
        basic_keys = ['t_0', 'u_0', 't_E', 'rho', 't_star']
        additional_keys = [
            'pi_E_N', 'pi_E_E', 't_0_par', 's', 'q', 'alpha',
            'convergence_K', 'shear_G', 'ds_dt', 'dalpha_dt', 's_z',
            'ds_z_dt', 't_0_kep',
            'x_caustic_in', 'x_caustic_out', 't_caustic_in', 't_caustic_out',
            'xi_period', 'xi_semimajor_axis', 'xi_inclination',
            'xi_Omega_node', 'xi_argument_of_latitude_reference',
            'xi_eccentricity', 'xi_omega_periapsis', 'q_source', 't_0_xi'
            ]

        ordered_keys = []
        if self.n_sources > 1:
            for param_head in basic_keys:
                if param_head == 't_E':
                    ordered_keys.append(param_head)
                else:
                    for i in range(self.n_sources):
                        ordered_keys.append('{0}_{1}'.format(param_head, i + 1))

        else:
            ordered_keys = basic_keys

        for key in additional_keys:
            ordered_keys.append(key)

        return ordered_keys

    def _get_values_for_repr(self, form, key):
        """
        Get full name of the parameter and its value (float)
        to be used by __rerp__().
        """
        full_name = form.get('name', key)
        if 'unit' in form:
            full_name += " ({:})".format(form['unit'])

        value = getattr(self, key)
        return (full_name, value)

    def _get_formats_for_repr(self, form, full_name):
        """
        Extract formats to be used by __repr__().
        """
        fmt_1 = '{:>' + str(max([form['width'], len(full_name)]))
        fmt_2 = fmt_1 + '.' + str(form['precision']) + 'f} '
        fmt_1 += '} '
        return (fmt_1, fmt_2)

    def _check_valid_combination_of_sources(self, keys):
        """
        make sure that there is no conflict between t_0 and t_0_1 etc.
        Also make sure that t_0 and u_0 are defined for all sources.
        """
        self._check_for_incompatible_source_parameters(keys)
        self._check_for_missing_source_parameters(keys)
        self._check_for_extra_source_parameters(keys)

    def _check_for_incompatible_source_parameters(self, keys):
        """
        make sure that there is no conflict between t_0 and t_0_1 etc.
        """
        for parameter in self._primary_source_params_head:
            if parameter in keys:
                # conflict between t_0 and t_0_1
                for i in range(self.n_sources):
                    if '{0}_{1}'.format(parameter, i+1) in keys:
                        msg = 'You cannot set both {:} and {:}'
                        raise KeyError(msg.format(parameter, '{0}_{1}'.format(parameter, i+1)))

        for parameter in self._finite_source_params_head:
            if parameter in keys:
                raise KeyError('You must specify which source {0} goes with'.format(parameter))

        if self.is_xallarap:
            self._check_for_parameters_incompatible_with_xallarap(keys)

    def _check_for_parameters_incompatible_with_xallarap(self, keys):
        """
        Check for additional source parameters with xallarap (bad).
        """
        for parameter in keys:
            try:
                key_num = parameter.split('_')[-1]
                if ((int(key_num) > 1) and (parameter[0:-len(key_num) - 1] in self._primary_source_params_head)):
                    msg = 'xallarap parameters cannot be mixed with {:}'
                    raise NotImplementedError(msg.format(parameter))

            except ValueError:
                pass

    def _check_for_missing_source_parameters(self, keys):
        """
        Also make sure that t_0 and u_0 are defined for all sources.
        """
        if (self.n_sources > 1) and ('q_source' not in keys):
            for i in range(self.n_sources):
                if 't_0_{0}'.format(i + 1) not in keys:
                    raise KeyError(
                        't_0_{0} is missing from parameters.'.format(i+1) +
                        'Your parameters: {0}'.format(keys))

            for i in range(self.n_sources):
                if ('u_0_{0}'.format(i + 1) not in keys) and ('t_eff_{0}'.format(i + 1) not in keys):
                    raise KeyError(
                        'Either u_0_{0} or t_eff_{0} must be specified.'.format(i+1) +
                        'Your parameters: {0}'.format(keys))

    def _check_for_extra_source_parameters(self, keys):
        """
        Check if parameters have been set for sources that don't exist.
        """
        for key in keys:
            key_parts = key.split('_')
            if len(key_parts) > 1:
                try:
                    if int(key_parts[1]) > self.n_sources:
                        raise KeyError(
                            '{0} is defined but there are only '.format(key) +
                            '{0} sources.'.format(self.n_sources))
                except ValueError:
                    pass

    def _check_valid_combination_1_source_standard(self, keys):
        """
        Here we check parameters for non-Cassan08 parameterization.
        """
        self._check_valid_combination_1_source_t_0_u_0(keys)
        self._check_valid_combination_1_source_t_E(keys)
        self._check_valid_combination_1_source_parallax(keys)
        self._check_valid_combination_1_source_mass_sheet(keys)
        self._check_valid_combination_1_source_binary_lens(keys)
        self._check_valid_combination_1_source_xallarap(keys)

    def _check_valid_combination_1_source_t_0_u_0(self, keys):
        """
        Make sure that t_0 and u_0 are defined.
        """
        if 't_0' not in keys:
            raise KeyError('t_0 must be defined')

        if ('u_0' not in keys) and ('t_eff' not in keys):
            raise KeyError('not enough information to calculate u_0')

    def _check_valid_combination_1_source_t_E(self, keys):
        """
        Make sure that t_E is defined and that it's not overdefined.
        """
        if (('t_E' not in keys) and
                (('u_0' not in keys) or ('t_eff' not in keys)) and
                (('rho' not in keys) or ('t_star' not in keys))):
            raise KeyError('not enough information to calculate t_E')

        if (('rho' in keys) and ('t_star' in keys) and ('u_0' in keys) and
                ('t_eff' in keys)):
            raise KeyError('You cannot define rho, t_star, u_0, and t_eff')

        if ('t_E' in keys) and ('rho' in keys) and ('t_star' in keys):
            raise KeyError('Only 1 or 2 of (t_E, rho, t_star) may be defined.')

        if ('t_E' in keys) and ('u_0' in keys) and ('t_eff' in keys):
            raise KeyError('Only 1 or 2 of (u_0, t_E, t_eff) may be defined.')

    def _check_valid_combination_1_source_parallax(self, keys):
        """
        Here we check parallax parameters for non-Cassan08 parameterization.
        """
        # If parallax is defined, then both components must be set:
        if ('pi_E_N' in keys) != ('pi_E_E' in keys):
            raise KeyError(
                'You have to define either both or none of (pi_E_N, pi_E_E).')

        # t_0_par makes sense only when parallax is defined.
        if 't_0_par' in keys and not self._type['parallax']:
            raise KeyError('t_0_par makes sense only when parallax is defined')

        # Parallax needs reference epoch:
        if 'pi_E_N' in keys:
            if 't_0' not in keys and 't_0_par' not in keys:
                raise KeyError(
                    'Parallax is defined, hence either t_0 or t_0_par has ' +
                    'to be set.')

    def _check_valid_combination_1_source_mass_sheet(self, keys):
        """
        Make sure that alpha is defined if shear_G is defined,
        but not if only convergence_K is defined.
        """
        if ('shear_G' in keys) and ('alpha' not in keys):
            raise KeyError(
                'A model with external mass sheet shear requires alpha.')

        if ('shear_G' not in keys) and ('convergence_K' in keys):
            if 'alpha' in keys:
                raise KeyError(
                    'A model with external mass sheet convergence and '
                    'no shear cannot have alpha defined.')

    def _check_valid_combination_1_source_binary_lens(self, keys):
        """
        Here we check binary lens parameters for non-Cassan08 parameterization.
        """
        # s, q, and alpha must all be defined if s or q are defined
        if ('s' in keys) or ('q' in keys):
            if (('s' not in keys) or
                    ('q' not in keys) or ('alpha' not in keys)):
                raise KeyError(
                    'A binary model requires all three of (s, q, alpha).')

        # If ds_dt is defined, dalpha_dt must be defined
        if ('ds_dt' in keys) or ('dalpha_dt' in keys):
            if ('ds_dt' not in keys) or ('dalpha_dt' not in keys):
                raise KeyError(
                    'Lens orbital motion requires both ds_dt and dalpha_dt.' +
                    '\nNote that you can set either of them to 0.')
        # If orbital motion is defined, then reference epoch has to be set.
            if 't_0' not in keys and 't_0_kep' not in keys:
                raise KeyError(
                    'Orbital motion requires reference epoch, ' +
                    'i.e., t_0 or t_0_kep')

        # If s_z or ds_z_dt is defined, ds_dt and dalpha_dt must be defined
        if ('s_z' in keys) and ('ds_z_dt' in keys):
            raise KeyError('Full Keplerian motion requires either s_z or ' +
                           'ds_z_dt, not both.')
        if ('s_z' in keys) or ('ds_z_dt' in keys):
            if ('ds_dt' not in keys) or ('dalpha_dt' not in keys):
                raise KeyError(
                    'Full Keplerian motion (s_z or ds_z_dt) requires ' +
                    'both ds_dt and dalpha_dt.' +
                    '\nNote that you can set either of them to 0.')
            if 't_0' not in keys and 't_0_kep' not in keys:
                raise KeyError(
                    'Orbital motion requires reference epoch, ' +
                    'i.e., t_0 or t_0_kep')

        # t_0_kep makes sense only when orbital motion is defined.
        if 't_0_kep' in keys:
            if 'ds_dt' not in keys or 'dalpha_dt' not in keys:
                raise KeyError(
                    't_0_kep makes sense only when orbital motion is defined.')

    def _check_valid_combination_1_source_xallarap(self, keys):
        """
        If xallarap parameters are defined,
        then make sure there are all required parameters
        """
        if not self._type['xallarap']:
            return

        self._check_orbit_parameters(keys, "xi_")

    def _check_orbit_parameters(self, keys, prefix):
        """
        check if orbit is properly defined; prefix is added to
        checked orbit parameters
        """
        required = ('period semimajor_axis inclination Omega_node argument_of_latitude_reference').split()
        required = [prefix + req for req in required]
        for parameter in required:
            if parameter not in keys:
                raise KeyError(parameter)

        allowed = set([prefix + 'eccentricity', prefix + 'omega_periapsis'])
        n_used = len(set(keys).intersection(allowed))
        if n_used not in [0, len(allowed)]:
            raise KeyError(
                'Error in defining ' + prefix + 'eccentricity and ' +
                prefix + 'omega_periapsis. ' +
                'Both of them or neither should be defined.')

    def _check_valid_combination_1_source_Cassan08(self, keys):
        """
        Check parameters defined for Cassan 2008 parameterization.
        Currently, only static models are accepted.
        """
        # Check that all required parameters are defined.
        parameters = ['s', 'q', 'x_caustic_in', 'x_caustic_out',
                      't_caustic_in', 't_caustic_out']
        for parameter in parameters:
            if parameter not in keys:
                raise KeyError(
                    'If you use Cassan 2008 parameterization, then all ' +
                    'these parameters have to be defined:\n' +
                    ' \n'.join(parameters))

        # Source size cannot be over-defined.
        if ('rho' in keys) and ('t_star' in keys):
            raise KeyError('Both rho and t_star cannot be defined for ' +
                           'Cassan 08 parameterization.')

    def _check_valid_parameter_values(self, parameters):
        """
        Prevent user from setting negative (unphysical) values for
        t_E, t_star, rho etc. Shear_G should be complex.

        Also, check that all values are scalars.
        """
        full_names = {
            't_E': 'Einstein timescale', 't_star': 'Source crossing time',
            'rho': 'Source size', 's': 'separation'}

        for (name, full) in full_names.items():
            if name in parameters.keys():
                if parameters[name] < 0.:
                    fmt = "{:} cannot be negative: {:}"
                    raise ValueError(fmt.format(full, parameters[name]))

        for (key, value) in parameters.items():
            if not np.isscalar(value) or isinstance(value, str):
                msg = "{:} must be a scalar: {:}, {:}"
                raise TypeError(msg.format(key, value, type(value)))

        for name in ['x_caustic_in', 'x_caustic_out']:
            if name in parameters.keys():
                if parameters[name] < 0. or parameters[name] > 1.:
                    msg = "Parameter {:} has to be in [0, 1] range, not {:}"
                    raise ValueError(msg.format(name, parameters[name]))

        for name in ['q']:
            if name in parameters.keys():
                if parameters[name] <= 0.:
                    msg = "Parameter {:} has to be larger than 0, not {:}"
                    raise ValueError(msg.format(name, parameters[name]))

        for name in ['xi_eccentricity']:
            if name in parameters.keys():
                if parameters[name] < 0. or parameters[name] >= 1.:
                    msg = "Parameter {:} has to be in [0, 1) range, not {:}"
                    raise ValueError(msg.format(name, parameters[name]))

        if 'shear_G' in parameters.keys():
            if not isinstance(parameters['shear_G'], complex):
                raise TypeError("External shear (shear_G) must be complex")

    def _set_parameters(self, parameters):
        """
        check if parameter values make sense and remember the copy of the dict
        """
        self._check_valid_parameter_values(parameters)
        self.parameters = dict(parameters)

    def _update_sources(self, parameter, value):
        """
        For multi-source models, update the values for all sources.
        Note that pi_E_N and pi_E_E are changed separately.
        """
        if self.n_sources == 1:
            return

        for i in range(self.n_sources):
            source = self.__getattr__('_source_{0}_parameters'.format(i+1))
            try:
                source.__getattr__(parameter)
                source.__setattr__(parameter, value)
            except KeyError:
                continue

        if self.is_xallarap:
            if parameter == 'q_source':
                value_ = self.parameters['xi_semimajor_axis'] / value
                setattr(self._source_2_parameters, 'xi_semimajor_axis', value_)
            elif parameter == 'xi_semimajor_axis':
                value /= self.parameters['q_source']
                setattr(self._source_2_parameters, parameter, value)
            elif parameter == 'xi_argument_of_latitude_reference':
                value += 180.
                setattr(self._source_2_parameters, parameter, value)

            self._update_sources_xallarap_reference()

    def _get_uniform_caustic_sampling(self):
        """
        Sets self._uniform_caustic if that is required.
        Also resets self._standard_parameters.
        """
        recalculate = (self._uniform_caustic is None or
                       self.s != self._uniform_caustic.s or
                       self.q != self._uniform_caustic.q)
        if recalculate:
            self._uniform_caustic = UniformCausticSampling(s=self.s, q=self.q)
            self._standard_parameters = None

    def _get_standard_parameters_from_Cassan08(self):
        """
        Calculate these parameters:
        t_0 u_0 t_E alpha
        based on:
        x_caustic_in x_caustic_out t_caustic_in t_caustic_out
        using transformation that depends on:
        s q
        """
        self._get_uniform_caustic_sampling()

        if self._standard_parameters is None:
            keys = ['x_caustic_in', 'x_caustic_out',
                    't_caustic_in', 't_caustic_out']
            kwargs = {key: self.parameters[key] for key in keys}
            self._standard_parameters = (
                self._uniform_caustic.get_standard_parameters(**kwargs))

    def _get_s_z_or_ds_z_dt(self, s_z=None, ds_z_dt=None):
        """
        Calculates s_z or ds_z_dt when the other is given.
        """
        conv_factor = -self.parameters['ds_dt'] * self.parameters['s']

        if s_z is not None:
            return conv_factor / s_z
        elif ds_z_dt is not None:
            if isinstance(ds_z_dt, u.Quantity):
                return conv_factor / ds_z_dt.value
            return conv_factor / ds_z_dt
        else:
            raise KeyError('s_z and ds_z_dt cannot be both None.')

    @property
    def t_0(self):
        """
        *float*

        The time of minimum projected separation between the source
        and the lens center of mass.
        """
        if self._type['Cassan08']:
            self._get_standard_parameters_from_Cassan08()
            return self._standard_parameters['t_0']
        return self.parameters['t_0']

    @t_0.setter
    def t_0(self, new_t_0):
        if self._type['Cassan08']:
            raise ValueError('t_0 cannot be set for model using ' +
                             'Cassan (2008) parameterization')
        self.parameters['t_0'] = new_t_0
        self._update_sources('t_0', new_t_0)

    @property
    def u_0(self):
        """
        *float*

        The minimum projected separation between the source
        and the lens center of mass.
        """
        if self._type['Cassan08']:
            self._get_standard_parameters_from_Cassan08()
            return self._standard_parameters['u_0']
        if 'u_0' in self.parameters.keys():
            return self.parameters['u_0']
        else:
            try:
                u_0_quantity = self.parameters['t_eff'] / self.parameters['t_E']
                return u_0_quantity
            except KeyError:
                raise AttributeError('u_0 is not defined for these parameters: {0}'.format(self.parameters.keys()))

    @u_0.setter
    def u_0(self, new_u_0):
        if self._type['Cassan08']:
            raise ValueError('u_0 cannot be set for model using ' +
                             'Cassan (2008) parameterization')
        if 'u_0' in self.parameters.keys():
            self.parameters['u_0'] = new_u_0
            self._update_sources('u_0', new_u_0)
        else:
            raise AttributeError('u_0 is not a parameter of this model.')

    @property
    def t_star(self):
        """
        *float*

        t_star = rho * t_E = source radius crossing time in days
        """
        if 't_star' in self.parameters.keys():
            return self.parameters['t_star']
        elif ('rho' in self.parameters.keys() and self._type['Cassan08']):
            return self.rho * self.t_E
        else:
            try:
                return (self.parameters['t_E'] * self.parameters['rho'])
            except KeyError:
                raise AttributeError(
                    't_star is not defined for these parameters: {0}'.format(
                        self.parameters.keys()))

    @t_star.setter
    def t_star(self, new_t_star):
        if 't_star' in self.parameters.keys():
            self.parameters['t_star'] = new_t_star
            self._update_sources('t_star', new_t_star)
        else:
            raise AttributeError('t_star is not a parameter of this model.')

        if new_t_star < 0.:
            raise ValueError(
                'Source crossing time cannot be negative:', new_t_star)

    @property
    def t_eff(self):
        """
        *float*

        t_eff = u_0 * t_E = effective timescale in days
        """
        if 't_eff' in self.parameters.keys():
            return self.parameters['t_eff']
        else:
            try:
                return (self.parameters['t_E'] * self.parameters['u_0'])
            except KeyError:
                raise AttributeError(
                    't_eff is not defined for these parameters: {0}'.format(
                        self.parameters.keys()))

    @t_eff.setter
    def t_eff(self, new_t_eff):
        if 't_eff' in self.parameters.keys():
            self.parameters['t_eff'] = new_t_eff
            self._update_sources('t_eff', new_t_eff)
        else:
            raise AttributeError('t_eff is not a parameter of this model.')

    @property
    def t_E(self):
        """
        *float*

        The Einstein timescale in days.
        """
        if self._type['Cassan08']:
            self._get_standard_parameters_from_Cassan08()
            return self._standard_parameters['t_E']
        if 't_E' in self.parameters.keys():
            return self.parameters['t_E']
        elif ('t_star' in self.parameters.keys() and
              'rho' in self.parameters.keys()):
            return self.t_star / self.rho
        elif ('t_eff' in self.parameters.keys() and
              'u_0' in self.parameters.keys()):
            return self.t_eff / abs(self.u_0)
        else:
            raise AttributeError("You're trying to access t_E that was not set")

    @t_E.setter
    def t_E(self, new_t_E):
        if self._type['Cassan08']:
            raise ValueError('t_E cannot be set for model using ' +
                             'Cassan (2008) parameterization')

        if new_t_E is None:
            raise ValueError('Must provide a value')

        if new_t_E < 0.:
            raise ValueError('Einstein timescale cannot be negative:', new_t_E)

        if 't_E' in self.parameters.keys():
            self.parameters['t_E'] = new_t_E
            self._update_sources('t_E', new_t_E)
        else:
            raise AttributeError('t_E is not a parameter of this model.')

    @property
    def rho(self):
        """
        *float*

        source size as a fraction of the Einstein radius
        """
        if 'rho' in self.parameters.keys():
            return self.parameters['rho']
        elif 't_star' in self.parameters.keys() and 't_E' in self.parameters.keys():
            return self.t_star / self.t_E
        elif 't_star' in self.parameters.keys() and self._type['Cassan08']:
            return self.t_star / self.t_E
        else:
            raise AttributeError("rho is not defined and cannot be calculated")

    @rho.setter
    def rho(self, new_rho):
        if 'rho' in self.parameters.keys():
            if new_rho < 0.:
                raise ValueError('source size (rho) cannot be negative')
            self.parameters['rho'] = new_rho
            self._update_sources('rho', new_rho)
        else:
            raise AttributeError('rho is not a parameter of this model.')

    @property
    def alpha(self):
        """
        *float*

        The angle of the source trajectory relative to the binary lens
        axis (or primary-secondary axis). Measured counterclockwise,
        i.e., according to convention advocated by
        `Skowron et al. 2011 (ApJ, 738, 87) <https://ui.adsabs.harvard.edu/abs/2011ApJ...738...87S/abstract>`_,
        but shifted by 180 deg.
        """
        if self._type['Cassan08']:
            self._get_standard_parameters_from_Cassan08()
            return self._standard_parameters['alpha']

        return self.parameters['alpha']

    @alpha.setter
    def alpha(self, new_alpha):
        if self._type['Cassan08']:
            raise ValueError('alpha cannot be set for model using Cassan (2008) parameterization')

        self.parameters['alpha'] = new_alpha
        self._update_sources('alpha', new_alpha)

    @property
    def q(self):
        """
        *float*

        mass ratio of the two lens components. Only 2 bodies allowed.
        """
        return self.parameters['q']

    @q.setter
    def q(self, new_q):
        if new_q <= 0.:
            raise ValueError('mass ratio q has to be larger than 0')
        self.parameters['q'] = new_q
        self._update_sources('q', new_q)

    @property
    def convergence_K(self):
        """
        *float*

        Convergence of external mass sheet.
        """
        if 'convergence_K' in self.parameters.keys():
            return self.parameters['convergence_K']
        else:
            raise AttributeError('convergence_K is not a parameter of this model.')

    @convergence_K.setter
    def convergence_K(self, new_K):
        if 'convergence_K' in self.parameters.keys():
            self.parameters['convergence_K'] = new_K
            self._update_sources('convergence_K', new_K)
        else:
            raise AttributeError('convergence_K is not a parameter of this model.')

    @property
    def shear_G(self):
        """
        *complex*

        Shear of external mass sheet.
        """
        if 'shear_G' in self.parameters.keys():
            return self.parameters['shear_G']
        else:
            raise AttributeError('shear_G is not a parameter of this model.')

    @shear_G.setter
    def shear_G(self, new_G):
        if 'shear_G' in self.parameters.keys():
            self.parameters['shear_G'] = new_G
            self._update_sources('shear_G', new_G)
        else:
            raise AttributeError('shear_G is not a parameter of this model.')

    @property
    def s(self):
        """
        *float*

        separation of the two lens components relative to Einstein ring size
        """
        return self.parameters['s']

    @s.setter
    def s(self, new_s):
        if new_s < 0.:
            raise ValueError(
                'Binary lens separation cannot be negative:', new_s)

        self.parameters['s'] = new_s
        self._update_sources('s', new_s)

    @property
    def pi_E_N(self):
        """
        *float*

        The North component of the microlensing parallax vector.
        """
        if 'pi_E_N' in self.parameters.keys():
            return self.parameters['pi_E_N']
        elif 'pi_E' in self.parameters.keys():
            return self.parameters['pi_E'][0]
        else:
            raise AttributeError('pi_E_N not defined for this model')

    @pi_E_N.setter
    def pi_E_N(self, new_value):
        if 'pi_E_N' in self.parameters.keys():
            self.parameters['pi_E_N'] = new_value
            self._update_sources('pi_E_N', new_value)
        else:
            raise AttributeError('pi_E_N is not a parameter of this model.')

    @property
    def pi_E_E(self):
        """
        *float*

        The East component of the microlensing parallax vector.
        """
        if 'pi_E_E' in self.parameters.keys():
            return self.parameters['pi_E_E']
        else:
            raise AttributeError('pi_E_N not defined for this model')

    @pi_E_E.setter
    def pi_E_E(self, new_value):
        if 'pi_E_E' in self.parameters.keys():
            self.parameters['pi_E_E'] = new_value
            self._update_sources('pi_E_E', new_value)
        else:
            raise AttributeError('pi_E_E is not a parameter of this model.')

    @property
    def pi_E(self):
        """
        Not defined.

        It was used in previous versions. Use :py:attr:`~pi_E_N` and :py:attr:`~pi_E_E` instead.
        """
        raise AttributeError('pi_E is not defined. Use pi_E_N and pi_E_E instead')

    @pi_E.setter
    def pi_E(self, new_value):
        raise AttributeError('pi_E is not defined. Use pi_E_N and pi_E_E instead')

    @property
    def t_0_par(self):
        """
        *float*

        The reference time for the calculation of parallax. If not set
        explicitly, then it is assumed t_0_par = t_0. If there are multiple sources,
        t_0_1 is used.

        Note that this is a reference value and not the fitting parameter.
        It is best to fix it at the begin of calculations.
        """
        if 't_0_par' not in self.parameters.keys():
            if 't_0_kep' in self.parameters.keys():
                return self.parameters['t_0_kep']
            elif 't_0' in self.parameters.keys():
                return self.parameters['t_0']
            elif self.n_sources > 1:
                return self.t_0_1
            else:
                raise AttributeError('No valid value for setting t_0_par', self.parameters)

        else:
            return self.parameters['t_0_par']

    @t_0_par.setter
    def t_0_par(self, new_t_0_par):
        self.parameters['t_0_par'] = new_t_0_par
        self._update_sources('t_0_par', new_t_0_par)

    @property
    def pi_E_mag(self):
        """
        *float*

        The magnitude of the microlensing parallax vector.
        """
        if 'pi_E_N' in self.parameters.keys() and 'pi_E_E' in self.parameters.keys():
            pi_E_N = self.parameters['pi_E_N']
            pi_E_E = self.parameters['pi_E_E']
        else:
            raise AttributeError('pi_E not defined for this model')
        return np.sqrt(pi_E_N**2 + pi_E_E**2)

    @property
    def x_caustic_in(self):
        """
        *float*

        Curvelinear coordinate (in `Cassan (2008) parameterization
        <https://ui.adsabs.harvard.edu/abs/2008A%26A...491..587C/abstract>`_)
        of caustic entrance for a static binary lens model. See
        :py:class:`~MulensModel.uniformcausticsampling.UniformCausticSampling`.
        """
        return self.parameters['x_caustic_in']

    @x_caustic_in.setter
    def x_caustic_in(self, new_value):
        if new_value < 0. or new_value > 1.:
            msg = "x_caustic_in must be between 0 and 1, not {:}"
            raise ValueError(msg.format(new_value))
        self._standard_parameters = None
        self.parameters['x_caustic_in'] = new_value

    @property
    def x_caustic_out(self):
        """
        *float*

        Curvelinear coordinate (in `Cassan (2008) parameterization
        <https://ui.adsabs.harvard.edu/abs/2008A%26A...491..587C/abstract>`_)
        of caustic exit for a static binary lens model. See
        :py:class:`~MulensModel.uniformcausticsampling.UniformCausticSampling`.
        """
        return self.parameters['x_caustic_out']

    @x_caustic_out.setter
    def x_caustic_out(self, new_value):
        if new_value < 0. or new_value > 1.:
            msg = "x_caustic_out must be between 0 and 1, not {:}"
            raise ValueError(msg.format(new_value))
        self._standard_parameters = None
        self.parameters['x_caustic_out'] = new_value

    @property
    def t_caustic_in(self):
        """
        *float*

        Epoch of caustic entrance for a static binary lens model in
        `Cassan (2008) parameterization
        <https://ui.adsabs.harvard.edu/abs/2008A%26A...491..587C/abstract>`_)
        See
        :py:class:`~MulensModel.uniformcausticsampling.UniformCausticSampling`.
        """
        return self.parameters['t_caustic_in']

    @t_caustic_in.setter
    def t_caustic_in(self, new_value):
        self._standard_parameters = None
        self.parameters['t_caustic_in'] = new_value

    @property
    def t_caustic_out(self):
        """
        *float*

        Epoch of caustic exit for a static binary lens model in
        `Cassan (2008) parameterization
        <https://ui.adsabs.harvard.edu/abs/2008A%26A...491..587C/abstract>`_)
        See
        :py:class:`~MulensModel.uniformcausticsampling.UniformCausticSampling`.
        """
        return self.parameters['t_caustic_out']

    @t_caustic_out.setter
    def t_caustic_out(self, new_value):
        self._standard_parameters = None
        self.parameters['t_caustic_out'] = new_value

    @property
    def ds_dt(self):
        """
        *float*

        Change rate of separation :py:attr:`~s` in 1/year.
        """
<<<<<<< HEAD
        if isinstance(self.parameters['ds_dt'], u.Quantity):
            out = self.parameters['ds_dt']
        else:
            out = self.parameters['ds_dt'] / u.yr

        return out.to(1 / u.yr)
=======
        return self.parameters['ds_dt']
>>>>>>> bbd71e90

    @ds_dt.setter
    def ds_dt(self, new_ds_dt):
        self.parameters['ds_dt'] = new_ds_dt
        self._update_sources('ds_dt', new_ds_dt)

    @property
    def dalpha_dt(self):
        """
        *float*

        Change rate of angle :py:attr:`~alpha` in deg/year.
        """
        return self.parameters['dalpha_dt']

    @dalpha_dt.setter
    def dalpha_dt(self, new_dalpha_dt):
        self.parameters['dalpha_dt'] = new_dalpha_dt
        self._update_sources('dalpha_dt', new_dalpha_dt)

    @property
    def s_z(self):
        """
        *float*

        instantaneous position in the direction perpendicular to the plane
        of the sky at time t_0_kep.
        """
        if 's_z' in self.parameters:
            return self.parameters['s_z']
        else:
            return self._get_s_z_or_ds_z_dt(ds_z_dt=self.parameters['ds_z_dt'])

    @s_z.setter
    def s_z(self, new_s_z):
        self.parameters['s_z'] = new_s_z
        self._update_sources('s_z', new_s_z)

    @property
    def ds_z_dt(self):
        """
        *astropy.Quantity*

        Change rate of separation :py:attr:`~s_z` in 1/year. Can be set as
        *AstroPy.Quantity* or as *float* (1/year is assumed default unit).
        Regardless of input value, returns value in 1/year.
        """
        if 'ds_z_dt' in self.parameters:
            value = self.parameters['ds_z_dt']
        else:
            value = self._get_s_z_or_ds_z_dt(s_z=self.parameters['s_z'])

        if not isinstance(value, u.Quantity):
            value = value / u.yr

        return value.to(1 / u.yr)

    @ds_z_dt.setter
    def ds_z_dt(self, new_ds_z_dt):
        self.parameters['ds_z_dt'] = new_ds_z_dt
        self._update_sources('ds_z_dt', new_ds_z_dt)

    @property
    def t_0_kep(self):
        """
        *float*

        The reference time for the calculation of lens orbital motion.
        If not set explicitly, then it is assumed t_0_kep = t_0 (or t_0_1 for multi-source models).

        Note that this is a reference value and not the fitting parameter.
        It is best to fix it at the begin of calculations.
        """
        if 't_0_kep' not in self.parameters.keys():
            if 't_0_par' in self.parameters.keys():
                return self.parameters['t_0_par']
            elif 't_0' in self.parameters.keys():
                return self.parameters['t_0']
            elif self.n_sources > 1:
                return self.t_0_1
        else:
            return self.parameters['t_0_kep']

    @t_0_kep.setter
    def t_0_kep(self, new):
        self.parameters['t_0_kep'] = new
        self._update_sources('t_0_kep', new)

    @property
    def xi_period(self):
        """
        *float*

        Orbital period of the source system (xallarap) in days.
        """
        return self.parameters['xi_period']

    @xi_period.setter
    def xi_period(self, new_value):
        if new_value < 0.:
            raise ValueError('Xallarap period cannot be negative')
        self.parameters['xi_period'] = new_value
        self._update_sources('xi_period', new_value)

    @property
    def xi_semimajor_axis(self):
        """
        *float*

        Semi-major axis of the source orbit (xallarap) in the theta_E units.
        """
        return self.parameters['xi_semimajor_axis']

    @xi_semimajor_axis.setter
    def xi_semimajor_axis(self, new_value):
        if new_value < 0.:
            raise ValueError('Xallarap semimajor axis cannot be negative')
        self.parameters['xi_semimajor_axis'] = new_value
        self._update_sources('xi_semimajor_axis', new_value)

    @property
    def xi_Omega_node(self):
        """
        *float*

        The longitude of the ascending node of the xallarap orbit, i.e.,
        the angle from relative lens-source proper motion direction
        to the ascending node direction.
        The units are degrees.
        """
        return self.parameters['xi_Omega_node']

    @xi_Omega_node.setter
    def xi_Omega_node(self, new_value):
        self.parameters['xi_Omega_node'] = new_value
        self._update_sources('xi_Omega_node', new_value)

    @property
    def xi_inclination(self):
        """
        *float*

        The inclination of the xallarap orbit, i.e.,
        the angle between source-orbit plane and the sky plane.
        The units are degrees.
        """
        return self.parameters['xi_inclination']

    @xi_inclination.setter
    def xi_inclination(self, new_value):
        self.parameters['xi_inclination'] = new_value
        self._update_sources('xi_inclination', new_value)

    @property
    def xi_argument_of_latitude_reference(self):
        """
        *float*

        The argument of latitude for the xallarap orbit at :py:attr:`~t_0_xi`.
        The argument of latitude is a sum of the true anomaly and
        the argument of periapsis. In standard notation: u = nu + omega.
        This parameter is internally used to calculate perihelion passage
        (T_0 in standard notation).
        The units are degrees.
        """
        return self.parameters['xi_argument_of_latitude_reference']

    @xi_argument_of_latitude_reference.setter
    def xi_argument_of_latitude_reference(self, new_value):
        self.parameters['xi_argument_of_latitude_reference'] = new_value
        self._update_sources('xi_argument_of_latitude_reference', new_value)

    @property
    def xi_eccentricity(self):
        """
        *float*

        The eccentricity of the xallarap orbit. Has to be in [0, 1) range.
        """
        return self.parameters['xi_eccentricity']

    @xi_eccentricity.setter
    def xi_eccentricity(self, new_value):
        if new_value < 0. or new_value >= 1.:
            raise ValueError('xallarap eccentricity has to be between 0 and 1')
        self.parameters['xi_eccentricity'] = new_value
        self._update_sources('xi_eccentricity', new_value)

    @property
    def xi_omega_periapsis(self):
        """
        *float*

        The argument of periapsis of the xallarap orbit, i.e., the angle
        between the ascending node and periapsis measured in
        the direction of motion.
        The units are degrees.
        """
        return self.parameters['xi_omega_periapsis']

    @xi_omega_periapsis.setter
    def xi_omega_periapsis(self, new_value):
        self.parameters['xi_omega_periapsis'] = new_value
        self._update_sources('xi_omega_periapsis', new_value)

    @property
    def t_0_xi(self):
        """
        *float*

        Reference epoch for xallarap orbit.
        If not provided, then it defaults to :py:attr:`~t_0`.
        """
        if 't_0_xi' not in self.parameters.keys():
            return self.parameters['t_0']
        else:
            return self.parameters['t_0_xi']

    @t_0_xi.setter
    def t_0_xi(self, new_value):
        self.parameters['t_0_xi'] = new_value
        self._update_sources('t_0_xi', new_value)

    @property
    def q_source(self):
        """
        *float*

        The mass ratio of the second and the first source.
        This is value must be positive and can be > 1.
        Defined only for xallarap binary-source models because it does not
        affect the magnification for binary-source models without xallarap.
        """
        return self.parameters['q_source']

    @q_source.setter
    def q_source(self, new_value):
        if new_value < 0.:
            raise ValueError('q_source cannot be negative')
        self.parameters['q_source'] = new_value
        self._update_sources('q_source', new_value)

    @property
    def xallarap_reference_position(self):
        """
        *np.ndarray* of shape (2, 1)

        The position of the first source at :py:attr:`~t_0_xi` relative to
        the source center of mass. It is a 2D vector that is subtracted from
        the source position along the orbit in order to calculate the shift
        caused by xallarap.
        """
        return self._xallarap_reference_position

    @property
    def t_0_1(self):
        """
        *float*

        The time of minimum projected separation between the source no. 1
        and the lens center of mass.
        """
        return self.parameters['t_0_1']

    @t_0_1.setter
    def t_0_1(self, new_t_0_1):
        self.parameters['t_0_1'] = new_t_0_1
        self._source_1_parameters.t_0 = new_t_0_1

    @property
    def t_0_2(self):
        """
        *float*

        The time of minimum projected separation between the source no. 2
        and the lens center of mass.
        """
        return self.parameters['t_0_2']

    @t_0_2.setter
    def t_0_2(self, new_t_0_2):
        self.parameters['t_0_2'] = new_t_0_2
        self._source_2_parameters.t_0 = new_t_0_2

    @property
    def u_0_1(self):
        """
        *float*

        The minimum projected separation between the source no. 1
        and the lens center of mass.
        """
        if 'u_0_1' in self.parameters.keys():
            return self.parameters['u_0_1']
        else:
            try:
                t_eff = self._source_1_parameters.parameters['t_eff']
                t_E = self._source_1_parameters.parameters['t_E']
                return t_eff / t_E
            except KeyError:
                raise AttributeError(
                    'u_0_1 is not defined for these parameters: {0}'.format(
                        self.parameters.keys()))

    @u_0_1.setter
    def u_0_1(self, new_u_0_1):
        if 'u_0_1' in self.parameters.keys():
            self.parameters['u_0_1'] = new_u_0_1
            self._source_1_parameters.u_0 = new_u_0_1
        else:
            raise AttributeError('u_0_1 is not a parameter of this model.')

    @property
    def u_0_2(self):
        """
        *float*

        The minimum projected separation between the source no. 2
        and the lens center of mass.
        """
        if 'u_0_2' in self.parameters.keys():
            return self.parameters['u_0_2']
        else:
            try:
                t_eff = self._source_2_parameters.parameters['t_eff']
                t_E = self._source_2_parameters.parameters['t_E']
                return t_eff / t_E
            except KeyError:
                raise AttributeError(
                    'u_0_2 is not defined for these parameters: {0}'.format(
                        self.parameters.keys()))

    @u_0_2.setter
    def u_0_2(self, new_u_0_2):
        if 'u_0_2' in self.parameters.keys():
            self.parameters['u_0_2'] = new_u_0_2
            self._source_2_parameters.u_0 = new_u_0_2
        else:
            raise AttributeError('u_0_2 is not a parameter of this model.')

    @property
    def t_star_1(self):
        """
        *float*

        t_star_1 = rho_1 * t_E_1 = source no. 1 radius crossing time in days
        """
        if 't_star_1' in self.parameters.keys():
            return self.parameters['t_star_1']
        else:
            try:
                t_E = self._source_1_parameters.parameters['t_E']
                rho = self._source_1_parameters.parameters['rho']
                return t_E * rho
            except KeyError:
                raise AttributeError(
                    't_star_1 is not defined for these parameters: {0}'.format(
                        self.parameters.keys()))

    @t_star_1.setter
    def t_star_1(self, new_t_star_1):
        if 't_star_1' in self.parameters.keys():
            self.parameters['t_star_1'] = new_t_star_1
            self._source_1_parameters.t_star = new_t_star_1
        else:
            raise AttributeError('t_star_1 is not a parameter of this model.')

        if new_t_star_1 < 0.:
            raise ValueError(
                'Source crossing time cannot be negative:', new_t_star_1)

    @property
    def t_star_2(self):
        """
        *float*

        t_star_2 = rho_2 * t_E_2 = source no. 2 radius crossing time in days.
        """
        if 't_star_2' in self.parameters.keys():
            return self.parameters['t_star_2']
        else:
            try:
                t_E = self._source_2_parameters.parameters['t_E']
                rho = self._source_2_parameters.parameters['rho']
                return t_E * rho
            except KeyError:
                raise AttributeError(
                    't_star_2 is not defined for these parameters: {0}'.format(
                        self.parameters.keys()))

    @t_star_2.setter
    def t_star_2(self, new_t_star_2):
        if 't_star_2' in self.parameters.keys():
            self.parameters['t_star_2'] = new_t_star_2
            self._source_2_parameters.t_star = new_t_star_2
        else:
            raise AttributeError('t_star_2 is not a parameter of this model.')

        if new_t_star_2 < 0.:
            raise ValueError(
                'Source crossing time cannot be negative:', new_t_star_2)

    @property
    def rho_1(self):
        """
        *float*

        source no. 1 size as a fraction of the Einstein radius
        """
        if 'rho_1' in self.parameters.keys():
            return self.parameters['rho_1']
        elif ('t_star' in self._source_1_parameters.parameters.keys() and
                't_E' in self._source_1_parameters.parameters.keys()):
            return (self._source_1_parameters.t_star /
                    self._source_1_parameters.t_E)
        else:
            fmt = 'rho_1 is not defined for these parameters: {:}'
            raise AttributeError(fmt.format(self.parameters.keys()))

    @rho_1.setter
    def rho_1(self, new_rho_1):
        if 'rho_1' in self.parameters.keys():
            if new_rho_1 < 0.:
                raise ValueError('source size (rho_1) cannot be negative')
            self.parameters['rho_1'] = new_rho_1
            self._source_1_parameters.rho = new_rho_1
        else:
            raise AttributeError('rho_1 is not a parameter of this model.')

    @property
    def rho_2(self):
        """
        *float*

        source no. 2 size as a fraction of the Einstein radius
        """
        if 'rho_2' in self.parameters.keys():
            return self.parameters['rho_2']
        elif ('t_star' in self._source_2_parameters.parameters.keys() and
                't_E' in self._source_2_parameters.parameters.keys()):
            return (self._source_2_parameters.t_star /
                    self._source_2_parameters.t_E)
        else:
            raise AttributeError(
                'rho_2 is not defined for these parameters: {0}'.format(
                    self.parameters.keys()))

    @rho_2.setter
    def rho_2(self, new_rho_2):
        if 'rho_2' in self.parameters.keys():
            if new_rho_2 < 0.:
                raise ValueError('source size (rho_2) cannot be negative')
            self.parameters['rho_2'] = new_rho_2
            self._source_2_parameters.rho = new_rho_2
        else:
            raise AttributeError('rho_2 is not a parameter of this model.')

    def get_s(self, epoch):
        """
        Returns the value of separation :py:attr:`~s` at a given epoch or
        epochs (if orbital motion parameters are set).

        Arguments :
            epoch: *float*, *list*, *np.ndarray*
                The time(s) at which to calculate :py:attr:`~s`.

        Returns :
            separation: *float* or *np.ndarray*
                Value(s) of separation for given epochs.

        """
        if 'ds_dt' not in self.parameters.keys():  # Raphael: missing here?
            return self.s

        if isinstance(epoch, list):
            epoch = np.array(epoch)

<<<<<<< HEAD
        s_of_t = (self.s + self.ds_dt * (epoch - self.t_0_kep) * u.d).value
        # Raphael: missing here?
=======
        s_of_t = self.s + self.ds_dt * (epoch - self.t_0_kep) / 365.25
>>>>>>> bbd71e90

        return s_of_t

    def get_alpha(self, epoch):
        """
        Returns the value of angle :py:attr:`~alpha` at a given epoch or
        epochs (if orbital motion parameters are set).

        Arguments :
            epoch: *float*, *list*, *np.ndarray*
                The time(s) at which to calculate :py:attr:`~alpha`.

        Returns :
            angle: *float*
                Value(s) of angle for given epochs in degrees

        """
        if 'dalpha_dt' not in self.parameters.keys():
            return self.alpha

        if isinstance(epoch, list):
            epoch = np.array(epoch)

        alpha_of_t = self.alpha + self.dalpha_dt * (epoch - self.t_0_kep) / 365.25

        return alpha_of_t

    @property
    def gamma_parallel(self):
        """
        *float*

        Parallel component of instantaneous velocity of the secondary
        relative to the primary in 1/year.
        It is parallel to the primary-secondary axis.
        Equals :py:attr:`~ds_dt`/:py:attr:`~s`. Cannot be set.
        """
        return self.ds_dt / self.s

    @property
    def gamma_perp(self):
        """
        *float*

        Perpendicular component of instantaneous velocity of the secondary
        relative to the primary. It is perpendicular to the primary-secondary
        axis. It has sign opposite to :py:attr:`~dalpha_dt`
        and is in rad/yr, not deg/yr. Cannot be set.
        """
        return -self.dalpha_dt * (np.pi / 180.)

    @property
    def gamma_z(self):
        """
        *astropy.Quantity*

        Perpendicular component of instantaneous velocity of the secondary
        relative to the primary. It is perpendicular to the plane of the sky
        at time t_0_kep.
        Equals :py:attr:`~ds_z_dt`/:py:attr:`~s`. Cannot be set.
        """
        if not self.is_keplerian():
            return None

        return self.ds_z_dt / self.s

    @property
    def gamma(self):
        """
        *float*

        Instantaneous velocity of the secondary relative to the primary in
        1/year. Cannot be set.
        """
<<<<<<< HEAD
        gamma_perp = (self.gamma_perp / u.rad).to(1 / u.yr)

        if not self.is_keplerian():
            return (self.gamma_parallel**2 + gamma_perp**2)**0.5

        return (self.gamma_parallel**2 + gamma_perp**2 + self.gamma_z**2)**0.5

    def _set_lens_keplerian_orbit(self):
        """
        XXX
        """
        position = [self.s, 0, self.s_z]
        velocity = [self.gamma_parallel.value, self.gamma_perp.value, self.gamma_z.value]
        new_input = [*position, *velocity]
        if new_input == self._lens_keplerian_last_input:
            return

        self._lens_keplerian_last_input = new_input 

        position = np.array(position)
        velocity = self.s * np.array(velocity)

        a = np.sqrt(np.sum(position**2))
        self._lens_keplerian['semimajor_axis'] = a
        self._lens_keplerian['period'] = 2 * np.pi * a / np.sqrt(np.sum(velocity**2))
        h = np.cross(position, velocity)
        cos_i = h[2] / np.sqrt(np.sum(h**2))
        self._lens_keplerian['inclination'] = np.arccos(cos_i) * 180 / np.pi
        cos_Omega = -h[1] / np.sqrt(h[0]**2+h[1]**2)
        sin_Omega = h[0] / np.sqrt(h[0]**2+h[1]**2)
        self._lens_keplerian['Omega'] = np.arctan2(sin_Omega, cos_Omega) * 180. / np.pi
        

    @property
    def lens_semimajor_axis(self):
        """
        *float*

        Semi-major axis of the binary lens orbit in units of theta_E.
        """
        self._set_lens_keplerian_orbit()
        return self._lens_keplerian['semimajor_axis']

    @property
    def lens_period(self):
        """
        XXX
        """
        self._set_lens_keplerian_orbit()
        return self._lens_keplerian['period']

    @property
    def lens_inclination(self):
        """
        XXX
        """
        self._set_lens_keplerian_orbit()
        return self._lens_keplerian['inclination']

    @property
    def lens_Omega_node(self):
        """
        XXX
        """
        self._set_lens_keplerian_orbit()
        return self._lens_keplerian['Omega']

    @property
    def lens_argument_of_latitude_reference(self):
        """
        XXX
        """
        self._set_lens_keplerian_orbit()
        return None
=======
        return (self.gamma_parallel**2 + self.gamma_perp**2)**0.5
>>>>>>> bbd71e90

    def is_finite_source(self):
        """
        Checks if model has finite source. For binary source models it checks
        if either of the sources is finite.

        Returns:
            is_finite_source: *boolean*
                *True* if at least one source has finite size.
        """
        return self._type['finite source']

    def is_static(self):
        """
        Checks if model is static, i.e., orbital motion parameters are not set.

        Returns :
            is_static: *boolean*
                *True* if :py:attr:`~dalpha_dt` or :py:attr:`~ds_dt` are set.

        """
        return not self._type['lens 2-parameter orbital motion']

    def is_keplerian(self):
        """
        Checks if model includes keplerian orbital motion of the lenses,
        which can be either circular or elliptical.

        Returns :
            is_keplerian: *boolean*
                *True* if :py:attr:`~s_z` or :py:attr:`~ds_z_dt` are set.
        """
        return self._type['full keplerian motion']

    @property
    def n_lenses(self):
        """
        *int*

        Number of objects in the lens system.
        """
        return self._n_lenses

    @property
    def n_sources(self):
        """
        *int*

        Number of luminous sources.
        It can be be 1 for a xallarap model.
        """
        return self._n_sources

    @property
    def is_external_mass_sheet(self):
        """
        *bool*

        Whether an external mass sheet is included in the model
        """
        return self._type['mass sheet']

    @property
    def is_external_mass_sheet_with_shear(self):
        """
        *bool*

        Whether an external mass sheet is included in the
        model with non-zero shear
        """
        return (('shear_G' in self.parameters.keys()) and
                (self.parameters['shear_G'] != 0))

    @property
    def is_xallarap(self):
        """
        *bool*

        Whether the parameters include the xallarap or not.
        """
        return self._type['xallarap']

    @property
    def source_1_parameters(self):
        """
        :py:class:`~MulensModel.modelparameters.ModelParameters`

        Parameters of source 1 in multi-source model.

        **Do not change returned values.** To change
        parameters of the source 1, simply change the parameters of double
        source instance.
        """
        if self.n_sources == 1:
            raise ValueError('source_1_parameters cannot be accessed for ' +
                             'single source models')
        return self._source_1_parameters

    @property
    def source_2_parameters(self):
        """
        :py:class:`~MulensModel.modelparameters.ModelParameters`

        Parameters of source 2 in multi-source model.

        **Do not change returned values.** To change
        parameters of the source 1, simply change the parameters of double
        source instance.
        """
        if self.n_sources == 1:
            raise ValueError('source_2_parameters cannot be accessed for ' +
                             'single source models')
        return self._source_2_parameters

    @property
    def uniform_caustic_sampling(self):
        """
        :py:class:`~MulensModel.uniformcausticsampling.UniformCausticSampling`

        An instance of the class
        :py:class:`~MulensModel.uniformcausticsampling.UniformCausticSampling`
        that is used to calculate standard parameters based on
        the curvelinear coordinates.
        The main usage is access to the *jacobian()* function.
        In most cases, you do not need to access this property directly.
        """
        if not self._type['Cassan08']:
            raise ValueError(
                'These parameters are not in curvelinear parameterization. ' +
                'Hence you cannot access uniform_caustic_sampling property.')

        self._get_uniform_caustic_sampling()

        return self._uniform_caustic

    def as_dict(self):
        """
        Give parameters as a dict.

        Returns :
            dictionary: *dict*
                The dictionary of model parameters.
        """
        return self.parameters<|MERGE_RESOLUTION|>--- conflicted
+++ resolved
@@ -4,202 +4,6 @@
 from MulensModel.orbits.orbit import Orbit
 
 
-<<<<<<< HEAD
-# For definition of class ModelParameters see below.
-
-# Different parameter sets. Any parameters that may be given as
-# 'basic' should be a list. Parameters that may be 'optional' should
-# be a list of length 2. The second item will only be printed if the
-# effect is included in the 'optional' list (see _get_effect_strings()).
-
-_valid_parameters = {
-    'point lens': ['t_0, u_0, t_E'],
-    'point lens alt': 'alternate: t_eff may be substituted for u_0 or t_E',
-    'binary lens': ['s, q, alpha'],
-    'binary lens alt':
-        'alternate: ' +
-        '(x_caustic_in, x_caustic_out, t_caustic_in, t_caustic_out) ' +
-        'may be substituted for (t_0, u_0, t_E, alpha)',
-    'external_mass_sheet': ['convergence_K', 'shear_G', 'alpha'],
-    'binary_lens_shear': ['convergence_K', 'shear_G'],
-    'finite source': ['rho', '(for finite source effects)'],
-    'finite source alt': 'alternate: t_star may be substituted for t_E or rho',
-    'parallax': ['(pi_E_N, pi_E_E) OR pi_E', '(for parallax)'],
-    'parallax opt': [
-        't_0_par',
-        'may also be specified for parallax models. Defaults to t_0.'],
-    'lens orbital motion': ['dalpha_dt, ds_dt', '(for orbital motion)'],
-    'lens orbital motion opt': [
-        't_0_kep',
-        'may also be specified for orbital motion models. Defaults to t_0.'],
-    'full keplerian motion': [
-        's_z OR ds_z_dt, dalpha_dt, ds_dt',
-        '(for full keplerian motion)'],
-    'full keplerian motion opt': [
-        't_0_kep',
-        'may also be specified for full keplerian motion . Defaults to t_0.']}
-
-
-def _get_effect_strings(*args):
-    """
-    Given *args[0], figure out which parameters should be printed.
-
-    'basic' = fundamental parameters of the model or effect described
-        by args[0]
-    'additional' = any additional fundamental parameters (an extension
-        of 'basic')
-    'alternate' = possible substitutions for the fundamental parameters
-    'optional' = parameters that may also be specified for the given
-        model type.
-
-    e.g. 'FSPL' returns basic = [t_0, u_0, tE], additional = [rho, s,
-    q, alpha], alternate = [t_eff, t_star], and optional = [pi_E or
-    pi_E_N, pi_E_E]
-    """
-    basic = None
-    additional = []
-    alternate = []
-    optional = []
-
-    args_0 = args[0].lower().replace(" ", "")
-
-    # number of lenses
-    if args_0 == 'pointlens' or args_0[2:4] == 'pl':
-        basic = 'point lens'
-        alternate.append('point lens alt')
-
-    if args_0 == 'binarylens':
-        basic = 'binary lens'
-
-    if args_0[2:4] == 'bl':
-        basic = 'point lens'
-        additional.append('binary lens')
-        alternate.append('point lens alt')
-        alternate.append('binary lens alt')
-
-    # Effects
-    if args_0 == 'finitesource':
-        basic = 'finite source'
-        alternate.append('finite source alt')
-
-    if args_0[0:2] == 'fs':
-        additional.append('finite source')
-        alternate.append('finite source alt')
-
-    if args_0 == 'parallax':
-        basic = 'parallax'
-        optional.append('parallax opt')
-
-    if len(args[0]) == 4:
-        optional.append('parallax')
-        optional.append('parallax opt')
-
-    if args[0].lower() == 'lens orbital motion':
-        basic = 'lens orbital motion'
-        optional.append('lens orbital motion opt')
-
-    if len(args[0]) == 4 and args[0][2:4].lower() == 'bl':
-        optional.append('lens orbital motion')
-        optional.append('lens orbital motion opt')
-
-    if args[0].lower() == 'full keplerian motion':
-        basic = 'full keplerian motion'
-        optional.append('full keplerian motion opt')
-
-    if len(args[0]) == 4 and args[0][2:4].lower() == 'bl':
-        optional.append('full keplerian motion')
-        optional.append('full keplerian motion opt')
-
-    return {
-        'basic': basic, 'additional': additional, 'alternate': alternate,
-        'optional': optional}
-
-
-def _print_parameters(header, components):
-    """
-    Prints the given parameter information under the requested header.
-
-    Arguments:
-        header: *str*
-
-        components: *dictionary*
-            This should be created using _get_effect_strings()
-    """
-    print(header)
-    if components['basic'] is not None:
-        parameters_list = 'basic: {0}'.format(
-            _valid_parameters[components['basic']][0])
-        if len(components['additional']) > 0:
-            for item in components['additional']:
-                parameters_list += ', {0}'.format(_valid_parameters[item][0])
-        print('{0}'.format(parameters_list))
-
-    if len(components['alternate']) > 0:
-        for item in components['alternate']:
-            print('{0}'.format(_valid_parameters[item]))
-
-    if len(components['optional']) > 0:
-        for item in components['optional']:
-            print('optional: {0} {1}'.format(
-                _valid_parameters[item][0], _valid_parameters[item][1]))
-
-
-def _print_all():
-    """
-    Give the user general information about common models and effects.
-    """
-    print('------------------------')
-    print('Some common model types:')
-    print('------------------------')
-    _print_parameters('PSPL: ', _get_effect_strings('PSPL'))
-    _print_parameters('----\nFSBL: ', _get_effect_strings('FSBL'))
-    print('-----------------')
-    print('Optional Effects:')
-    print('-----------------')
-    _print_parameters('finite source: ', _get_effect_strings('finite source'))
-    _print_parameters('---------\nparallax: ', _get_effect_strings('parallax'))
-    _print_parameters(
-        '---------\nlens orbital motion: ',
-        _get_effect_strings('lens orbital motion'))
-    _print_parameters(
-        '---------\nfull keplerian motion: ',
-        _get_effect_strings('full keplerian motion'))
-    print('-----------------')
-    print('All Options: (call using which_parameters([option]) )')
-    print('-----------------')
-    print("Model types: 'PSPL', 'FSPL', 'PSBL', 'FSBL'")
-    print("Effects: 'point lens', 'binary lens', 'finite source', " +
-          "'parallax', 'lens orbital motion', 'full keplerian motion'")
-
-
-def which_parameters(*args):
-    """
-    Prints information on valid parameter combinations that can be
-    used to define a model or a particular effect. May be called with
-    no arguments (returns information on many types of models) or with
-    one argument referring to a specific model (e.g. PSPL) or effect
-    (e.g. parallax).
-
-    Valid arguments: *str*
-        Model types: 'PSPL', 'FSPL', 'PSBL', 'FSBL'
-
-        Effects: 'point lens', 'binary lens', 'finite source',
-        'parallax', 'lens orbital motion', 'full keplerian motion'
-    """
-    warnings.warn(
-        "Warning: function which_parameters() does not show binary source " +
-        "parameters!",
-        RuntimeWarning)
-    if len(args) == 0:
-        _print_all()
-    else:
-        components = _get_effect_strings(*args)
-        header = '---------\n{0} parameters:'.format(args[0])
-        _print_parameters(header, components)
-
-
-=======
->>>>>>> bbd71e90
 class ModelParameters(object):
     """
     A class for the basic microlensing model parameters (t_0, u_0,
@@ -424,15 +228,9 @@
         """
         # Make sure that there are no unwanted keys
         allowed_keys = set((
-<<<<<<< HEAD
-            't_0 u_0 t_E t_eff rho t_star pi_E pi_E_N pi_E_E t_0_par '
-            's q alpha dalpha_dt ds_dt s_z ds_z_dt t_0_kep convergence_K '
-            'shear_G t_0_1 t_0_2 u_0_1 u_0_2 rho_1 rho_2 t_star_1 t_star_2 '
-=======
             't_0 u_0 t_E t_eff rho t_star pi_E_N pi_E_E t_0_par '
-            's q alpha dalpha_dt ds_dt t_0_kep convergence_K shear_G '
+            's q alpha dalpha_dt ds_dt s_z ds_z_dt t_0_kep convergence_K shear_G '
             't_0_1 t_0_2 u_0_1 u_0_2 rho_1 rho_2 t_star_1 t_star_2 '
->>>>>>> bbd71e90
             'x_caustic_in x_caustic_out t_caustic_in t_caustic_out '
             'xi_period xi_semimajor_axis xi_inclination xi_Omega_node '
             'xi_argument_of_latitude_reference xi_eccentricity '
@@ -1065,8 +863,6 @@
         if s_z is not None:
             return conv_factor / s_z
         elif ds_z_dt is not None:
-            if isinstance(ds_z_dt, u.Quantity):
-                return conv_factor / ds_z_dt.value
             return conv_factor / ds_z_dt
         else:
             raise KeyError('s_z and ds_z_dt cannot be both None.')
@@ -1525,16 +1321,7 @@
 
         Change rate of separation :py:attr:`~s` in 1/year.
         """
-<<<<<<< HEAD
-        if isinstance(self.parameters['ds_dt'], u.Quantity):
-            out = self.parameters['ds_dt']
-        else:
-            out = self.parameters['ds_dt'] / u.yr
-
-        return out.to(1 / u.yr)
-=======
         return self.parameters['ds_dt']
->>>>>>> bbd71e90
 
     @ds_dt.setter
     def ds_dt(self, new_ds_dt):
@@ -1587,10 +1374,7 @@
         else:
             value = self._get_s_z_or_ds_z_dt(s_z=self.parameters['s_z'])
 
-        if not isinstance(value, u.Quantity):
-            value = value / u.yr
-
-        return value.to(1 / u.yr)
+        return value
 
     @ds_z_dt.setter
     def ds_z_dt(self, new_ds_z_dt):
@@ -2012,12 +1796,7 @@
         if isinstance(epoch, list):
             epoch = np.array(epoch)
 
-<<<<<<< HEAD
-        s_of_t = (self.s + self.ds_dt * (epoch - self.t_0_kep) * u.d).value
-        # Raphael: missing here?
-=======
         s_of_t = self.s + self.ds_dt * (epoch - self.t_0_kep) / 365.25
->>>>>>> bbd71e90
 
         return s_of_t
 
@@ -2092,20 +1871,17 @@
         Instantaneous velocity of the secondary relative to the primary in
         1/year. Cannot be set.
         """
-<<<<<<< HEAD
-        gamma_perp = (self.gamma_perp / u.rad).to(1 / u.yr)
-
         if not self.is_keplerian():
-            return (self.gamma_parallel**2 + gamma_perp**2)**0.5
-
-        return (self.gamma_parallel**2 + gamma_perp**2 + self.gamma_z**2)**0.5
+            return (self.gamma_parallel**2 + self.gamma_perp**2)**0.5
+
+        return (self.gamma_parallel**2 + self.gamma_perp**2 + self.gamma_z**2)**0.5
 
     def _set_lens_keplerian_orbit(self):
         """
         XXX
         """
         position = [self.s, 0, self.s_z]
-        velocity = [self.gamma_parallel.value, self.gamma_perp.value, self.gamma_z.value]
+        velocity = [self.gamma_parallel, self.gamma_perp, self.gamma_z]
         new_input = [*position, *velocity]
         if new_input == self._lens_keplerian_last_input:
             return
@@ -2167,9 +1943,6 @@
         """
         self._set_lens_keplerian_orbit()
         return None
-=======
-        return (self.gamma_parallel**2 + self.gamma_perp**2)**0.5
->>>>>>> bbd71e90
 
     def is_finite_source(self):
         """
