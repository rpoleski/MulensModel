--- conflicted
+++ resolved
@@ -621,8 +621,6 @@
         almost(res_errors, self.dataset.err_mag)
 
 
-<<<<<<< HEAD
-=======
 class TestGradient(unittest.TestCase):
     def test_no_gradient_for_xallarap(self):
         """
@@ -639,7 +637,6 @@
             fit.get_chi2_gradient(['t_0', 'u_0', 't_E'])
 
 
->>>>>>> 9984f60e
 # Tests to add:
 #
 # test get_chi2_gradient(), chi2_gradient:
