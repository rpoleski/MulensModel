--- conflicted
+++ resolved
@@ -990,12 +990,8 @@
                 'source_{0}_parameters'.format(i+1)).rho == self.rho[i])
 
         with np.testing.assert_raises(AttributeError):
-<<<<<<< HEAD
-            print(self.model_params.rho_1)
-=======
             self.model_params.rho_1
 
->>>>>>> 772e11db
         np.testing.assert_almost_equal(self.model_params.rho_2, self.rho[1])
         np.testing.assert_almost_equal(self.model_params.rho_3, self.rho[2])
 
