import sys
import yaml
import numpy as np

from ulens_model_fit import UlensModelFit


def get_my_parameters(parameters):
    """
    Transformation of parameters for WIDE orbit planets:
    (t_0_pl, u_0_pl, t_E_pl) ==> (s, q, alpha)
    Parameters t_0, u_0, and t_E are required in input.
    """
    t_E_ratio = parameters['t_E_pl'] / parameters['t_E']
    u = parameters['u_0'] + parameters['u_0_pl'] * t_E_ratio
    tau = (parameters['t_0_pl'] - parameters['t_0']) / parameters['t_E']
    ss = np.sqrt(u**2 + tau**2)
    parameters['s'] = 0.5 * (ss + np.sqrt(ss**2+4.))
    parameters['q'] = t_E_ratio**2
    parameters['alpha'] = np.arcsin(u/ss) * 180 / np.pi
    for p in ['t_0_pl', 'u_0_pl', 't_E_pl']:
        parameters.pop(p)
<<<<<<< HEAD

=======
>>>>>>> 27ad0859
    return parameters


class MyUlensModelFit(UlensModelFit):
    """
    Redefines UlensModelFit but replaces (s,q,alpha) parameters with (t_0_pl,u_0_pl,t_E_pl).
    """
    def _set_default_user_and_other_parameters(self):
        self._user_parameters = ['t_0_pl', 'u_0_pl', 't_E_pl']
        self._latex_conversion_user = {'t_0_pl': 't_{0, pl}', 'u_0_pl': 'u_{0, pl}', 't_E_pl': 't_{{\\rm E}, pl}'}

    def _transform_parameters(self, p):
        p.update(self._fixed_user_parameters)
        return get_my_parameters(p)


if __name__ == '__main__':
    if len(sys.argv) != 2:
        raise ValueError('Exactly one argument needed - YAML file')

    input_file = sys.argv[1]

    with open(input_file, 'r') as data:
        settings = yaml.safe_load(data)

    ulens_model_fit = MyUlensModelFit(**settings)

    ulens_model_fit.run_fit()<|MERGE_RESOLUTION|>--- conflicted
+++ resolved
@@ -20,10 +20,7 @@
     parameters['alpha'] = np.arcsin(u/ss) * 180 / np.pi
     for p in ['t_0_pl', 'u_0_pl', 't_E_pl']:
         parameters.pop(p)
-<<<<<<< HEAD
 
-=======
->>>>>>> 27ad0859
     return parameters
 
 
