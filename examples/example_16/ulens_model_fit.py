--- conflicted
+++ resolved
@@ -39,11 +39,8 @@
 except Exception:
     raise ImportError('\nYou have to install MulensModel first!\n')
 
-<<<<<<< HEAD
-__version__ = '0.37.4'
-=======
+
 __version__ = '0.38.0'
->>>>>>> 4e566b82
 
 
 class UlensModelFit(object):
