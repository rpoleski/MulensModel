"""
Class and script for fitting microlensing model using MulensModel.
All the settings are read from a YAML file.
"""
import sys
from os import path, sep
import tempfile
import shutil
import warnings
import math
import numpy as np
import shlex
from scipy.interpolate import interp1d
from matplotlib import pyplot as plt
from matplotlib import gridspec, rcParams, rcParamsDefault
# from matplotlib.backends.backend_pdf import PdfPages

import_failed = set()
try:
    import yaml
except Exception:
    import_failed.add("yaml")
try:
    import emcee
except Exception:
    import_failed.add("emcee")
try:
    import corner
except Exception:
    import_failed.add("corner")
try:
    from pymultinest.run import run as mn_run
    from pymultinest.analyse import Analyzer
except Exception:
    import_failed.add("pymultinest")
try:
    import ultranest
except Exception:
    import_failed.add("ultranest")
try:
    import plotly.graph_objects as go
except Exception:
    import_failed.add("plotly")
try:
    import MulensModel as mm
except Exception:
    raise ImportError('\nYou have to install MulensModel first!\n')


<<<<<<< HEAD
__version__ = '0.43.0'
=======
__version__ = '0.42.2'
>>>>>>> c7a9924e


class UlensModelFit(object):
    """
    Class for fitting microlensing model using *MulensModel* package.

    Parameters :
        photometry_files: *list* or *str*
            List of datasets. It can be either a *str* (then just gives
            a name of one file that is read) or a *list*. For *list* each
            element is either a *str* (then just gives the name of the file)
            or a *dict*, which allows more options to be passed, e.g.,

            .. code-block:: python

              [{'file_name': 'data_1.dat', 'phot_fmt': 'mag'}]

            or

            .. code-block:: python

              [{'file_name': 'data_1.dat'}, 'data_2.dat']

            Currently, keyword ``'add_2450000'`` is turned on by default.
            Except standard parameters of MulensData, one can additionally
            pass
            ``'scale_errorbars': {'factor': kappa, 'minimum': epsilon}``
            to scale uncertainties.

        fit_method: *str*
            Method of fitting. Currently accepted values are ``EMCEE``,
            ``MultiNest``, and ``UltraNest``. If not provided, the script
            will guess it based on other parameters: ``EMCEE`` is selected
            if ``starting_parameters`` are provided. If ``prior_limits`` are
            provided, either ``MultiNest`` or ``UltraNest`` will be selected
            depending on the ``fitting_parameters``.

            Webpage of each method:
            - EMCEE: https://emcee.readthedocs.io/en/stable/
            - MultiNest: https://johannesbuchner.github.io/PyMultiNest/
            - UltraNest: https://johannesbuchner.github.io/UltraNest/

        starting_parameters: *dict*
            Starting values of the parameters.
            It also indicates the EMCEE fitting mode.
            There are two possibilities for the information provided.

            First, you can provide a name of file with sets of
            parameters and names of parameters. For example:

            .. code-block:: python

              {
                  'file': 'STARTING_POINTS.txt',
                  'parameters': 't_0 u_0 t_E'
              }

            In that case the text file has three columns and
            at least 2 * 3 = 6 rows with values.

            Second, you can provide distribution that defines distributions
            from which values of parameters will be drawn.
            Keys of this *dict* are microlensing parameters recognized by
            *MulensModel* and values are *str*. First word indicates
            the distribution (allowed: ``gauss``, ``uniform``, and
            ``log-uniform``) and is followed by its parameters.
            For ``uniform`` and ``log-uniform`` these parameters are lower
            and upper limit.
            For ``gauss`` these parameters are mean and sigma of
            the distribution. For example:

            .. code-block:: python

              {
                  't_0': 'gauss 2455703. 0.01',
                  'u_0': 'uniform 0.001 1.',
                  't_E': 'gauss 20. 5.'
              }

        prior_limits: *dict*
            Upper and lower limits of parameters.
            It only applies to pyMultiNest and UltraNest fitting.

            Keys are MulensModel parameters and values are lists of two floats
            each (alternatively a string giving 2 floats can be provided - see
            example below). Currently, no informative priors are allowed for
            pyMultiNest and UltraNest fitting. Example input:

            .. code-block:: python

              {
                  't_0': [2455379.4, 2455379.76]
                  'u_0': [0.46, 0.65]
                  't_E': "16. 19.6"
              }

        model: *dict*
            Additional settings for *MulensModel.Model*. Accepted keys:

            ``'coords'`` - event coordinates,

            ``'methods'`` - methods used for magnification calculation,

            ``'methods source 1'`` - methods used for magnification calculation
            for the first source in binary source models,

            ``'methods source 2'`` - methods used for magnification calculation
            for the second source in binary source models,

            ``'default method'`` - default magnification calculation method,

            ``'methods parameters'`` - dict of dicts that add more parameters
            that are passed to methods calculating magnification; typical call:
            ``'VBBL': {'accuracy': 0.01}``

            ``'limb darkening u'`` - specifies a *dict* that gives limb
            darkening coefficients in "u" convention, e.g.,
            {'I': 0.4, 'V': 0.5}; note that for plotting the best model we use
            the LD coefficient same as for the first dataset,

            ``'parameters'`` and ``'values'`` - used to plot specific model.

        fixed_parameters: *dict*
            Provide parameters that will be kept fixed during the fitting
            process. This option is often used to set parameter reference
            epoch, e.g., ``{'t_0_par': 2456789.}``.

        min_values: *dict*
            Minimum values of parameters that define the prior, e.g.,
            ``{'t_E': 0.}``. Note that the these are only limits of a prior.
            Functional form of priors can be defined in ``fit_constraints``.
            It works only for EMCEE fitting.

        max_values: *dict*
            Maximum values of parameters that define the prior, e.g.,
            ``{'u_0': 1.}``.
            It works only for EMCEE fitting.

        fitting_parameters: *dict*
            Parameters of the fit function. They depend on the method used -
            we discuss EMCEE, pyMultiNest and UltraNest below.

            First - EMCEE. The required parameter is ``n_steps``.
            You can also specify ``n_burn`` and ``n_walkers``. The ``n_burn``
            controls the length of burn-in. If not provided, it is assumed to
            be ``0.25*n_steps``. The ``n_walkers`` gives number of parallel
            walkers to be run. If not provided, it is assumed four times
            the number of parameters to be fitted.
            Other options are described below.

            The ``progress`` option (*bool* type value; default is *False*)
            controls if a progress bar is shown.

            It is possible to export posterior to a .npy file. Just provide
            the file name as ``posterior file`` parameter. You can read this
            file using ``numpy.load()``. You will get an array with a shape of
            (``n_walkers``, ``n_steps-n_burn``, ``n_parameters``). You can
            additionally add option ``posterior file fluxes`` for which
            allowed values are ``all`` and *None* (``null`` in yaml file).
            The value ``all`` means that additionally all source and blending
            fluxes will be saved (``n_parameters`` increases by two times the
            number of datasets).

            Second - pyMultiNest. There are no required parameters, but a few
            can be provided. Currently accepted ones are:

            ``basename`` (*str*) - common part of the output files produced by
            MultiNest. If you don't provide it, then the output would be
            saved to temporary files and deleted at the end.

            ``multimodal`` (*bool*) - do you want multiple modes in
            the posterior to be detected and reported separately?

            ``n_live_points`` (*int*) - number of live points, default value
            is 400. Also valid for UltraNest.

            ``sampling efficiency`` (*float*) - requested sampling efficiency.
            MultiNest documentation suggests 0.8 (default value) for parameter
            estimation and 0.3 for evidence evaluation.

            ``evidence tolerance`` (*float*) - requested tolerance of ln(Z)
            calculation; default is 0.5 and should work well in most cases.

            Third - UltraNest. There are no required parameters, but a few
            can be provided. Currently accepted ones are:

            ``log directory`` (*str*) - where to store output files. If given,
            there is a check if directory exists. If not given, no outputs
            are saved.

            ``derived parameter names`` (*str*) - names of additional derived
            parameters created by transform. In microlensing, they are usually
            the source(s) and blending fluxes. If not given, they are ignored
            in the transform function.

            ``show_status`` (*bool*) - whether to show integration progress
            as a status line or not. Default is *True*.

            ``min_num_live_points`` (*int*) - minimum number of live points
            throughout the run. Default value is 400.

            ``dlogz`` (*float*) - Target evidence uncertainty, in order to
            obtain a logz error below a threshold. Default value is 0.5.
            It can be increased to allow `min_num_live_points` values below:
            sqrt(iterations) / dlogz = sqrt(1000) / 0.5 ~ 64.

            ``frac_remain`` (*float*) - Integrate until this fraction of the
            integral is left in the remainder. Numbers smaller than 0.01
            ensure that peaks are discovered, higher numbers can be set if
            the posterior is simple. Default value is 0.01.

            ``max_num_improvement_loops`` (*int*) - Limit the number of times
            the algorithm is repeated to improve. Default value is -1.

        fit_constraints: *dict*
            Constraints on model other than minimal and maximal values.

            Currently accepted keys:

            ``'no_negative_blending_flux'`` - reject models with negative
            blending flux if *True*

            ``'negative_blending_flux_sigma_mag'`` - impose a prior that
            disfavors models with negative blending flux using gaussian prior
            for negative values; the value provided should be on the order of
            *20.*

            ``'color'`` - specify gaussian prior for colors of the sources.
            Parameters:
                *mean* and *sigma* are floats in magnitudes, *dataset_label*
                are str defined in MulensData.plot_properties['label']

            ``'color source 1'`` - specify gaussian prior for color of
            the primary source in binary source model.
            Parameters:
                *mean* and *sigma* are floats in magnitudes, *dataset_label*
                are str defined in MulensData.plot_properties['label']

            ``'color source 2'`` - specify gaussian prior for color of
            the secondary source in binary source model.
            Parameters:
                *mean* and *sigma* are floats in magnitudes, *dataset_label*
                are str defined in MulensData.plot_properties['label']

            ``'prior'`` - specifies the priors for quantities. It's also
            a *dict*. Possible key-value pairs:

                ``'t_E': 'Mroz et al. 2017'`` - efficiency-corrected t_E
                distribution from that paper with two modifications: 1) it is
                constant for t_E < 1d, 2) it follows Mao & Paczynski (1996)
                analytical approximation (i.e., slope of -3) for t_E longer
                than probed by Mroz et al. (2017; i.e., 316 d). Note that
                Mroz et al. (2020) studied Galactic bulge.

                ``'t_E': 'Mroz et al. 2020'`` - similar to above but for
                Mroz et al. (2020), where Galactic disc outside bulge region
                was studied. Approximate slopes of 3 and -3 from
                Mao & Paczynski (1996) are used for t_E shorter and longer,
                respectively, than probed by Mroz et al. (2020).

                ``'pi_E_N': gauss mean sigma`` (same for ``'pi_E_E'``) -
                specify gaussian prior for parallax components. Parameters
                *mean* and *sigma* are floats.

            References:
              Mao & Paczynski 1996 -
              https://ui.adsabs.harvard.edu/abs/1996ApJ...473...57M/abstract
              Mroz et al. 2017 -
              https://ui.adsabs.harvard.edu/abs/2017Natur.548..183M/abstract
              Mroz et al. 2020 -
              https://ui.adsabs.harvard.edu/abs/2020ApJS..249...16M/abstract

            ``'posterior parsing'`` - additional settings that allow
            modyfing posterior after it's calculated. Possile values:

                ``'abs': [...]`` - calculate absolute values for parameters
                from given list. It's useful for e.g. ``'u_0'`` for
                free-floating planet events.

        plots: *dict*
            Parameters of the plots to be made after the fit. Currently
            allowed keys are ``triangle``, ``trace`` (only EMCEE fitting),
            ``trajectory``, and ``best model``.
            The values are also dicts and currently accepted keys are:
            1) for ``best model``:
            ``'file'``,``'interactive' ``'time range'``, ``'magnitude range'``,
            ``'title'``,``'legend'``,`and ``'rcParams'``,
            2) for ``triangle`` and ``trace``:
            ``'file'`` and ``'shift t_0'`` (*bool*, *True* is default)
            3) for ``trajectory``:
            ``'file'`` and ``'time range'`` (if not provided, then values
            from ``best model`` will be used)
            e.g.:

            .. code-block:: python

              {
                  'triangle':
                      'file': 'my_fit_triangle.png'
                  'trace':
                      'file': 'my_fit_trace_plot.png'
                      'shift t_0': False
                  'trajectory':
                      'file': 'my_trajectory.png'
                      'time range': 2456050. 2456300.
                  'best model':
                      'file': 'my_fit_best.png'
                      'interactive' : 'my_fit_best.html'
                      'time range': 2456000. 2456300.
                      'magnitude range': 15.123 13.012
                      'title': 'my fit best'
                      'legend':
                          'ncol': 2
                          'loc': 'lower center'
                      'rcParams':
                          'font.size': 15
              }

            Note that 'rcParams' allows setting many matplotlib parameters.

        other_output: *dict*
            Parameters for other output. Allowed value are:

            ``'models': {'file name': NAME_OF_FILE}`` where NAME_OF_FILE is
            a *str* that gives a path to text file to which we will print all
            models and their chi^2. If ``NAME_OF_FILE`` is ``"-"``, then
            the models will be printed to standard output.

            ``'yaml output': {'file name': NAME_OF_FILE}`` where NAME_OF_FILE
            is a *str* that gives a path to YAML-format file to which
            the results will be printed

            ``'residuals': {'files': FILE_1 FILE_2 ...}`` where FILE_X are
            the names of the files to which residuals will be printed.
            These files will have three columns: time, residuals, and
            uncertainties.
    """

    def __init__(
            self, photometry_files,
            starting_parameters=None, prior_limits=None, model=None,
            fixed_parameters=None,
            min_values=None, max_values=None, fitting_parameters=None,
            fit_constraints=None, plots=None, other_output=None,
            fit_method=None
    ):
        self._check_MM_version()
        self._photometry_files = photometry_files
        self._starting_parameters_input = starting_parameters
        self._prior_limits = prior_limits
        self._model_parameters = model
        self._fixed_parameters = fixed_parameters
        self._min_values = min_values
        self._max_values = max_values
        self._fitting_parameters = fitting_parameters
        self._fit_constraints = fit_constraints
        self._plots = plots
        self._other_output = other_output
        self._fit_method = fit_method

        self._which_task()
        self._set_default_parameters()
        if self._task == 'fit':
            if self._fit_method is None:
                self._guess_fitting_method()
            else:
                self._fit_method = self._fit_method.lower()
                self._check_fitting_method()
            self._check_starting_parameters_type()
            self._set_fit_parameters_unsorted()
        self._check_imports()

    def _check_MM_version(self):
        """
        Check if MulensModel is new enough
        """
        # code_version = "{:} and {:}".format(mm.__version__, __version__)
        # print('\nMulensModel and script versions:', code_version, end='\n\n')
        if int(mm.__version__.split('.')[0]) < 2:
            raise RuntimeError(
                "ulens_model_fit.py requires MulensModel in version "
                "at least 2.0, but you are using " + mm.__version__)

    def _which_task(self):
        """
        Check if input parameters indicate run_fit() or plot_best_model() will
        be run.
        """
        if self._starting_parameters_input is not None:
            fit = True
        elif self._prior_limits is not None:
            fit = True
        else:
            fit = False

        plot = False
        if self._model_parameters is not None:
            keys = set(self._model_parameters.keys())
            check = keys.intersection({'parameters', 'values'})
            if len(check) == 1:
                raise ValueError(
                    'You have to specify either both or none of ' +
                    'model["parameters"] and model["values"].')
            if len(check) == 2:
                plot = True

        if plot and fit:
            raise ValueError(
                'Too many parameters specified!\nThe starting_parameters ' +
                'indicate you want to fit, but model["parameters"] and ' +
                'model["values"] indicate you want to plot. Please decide')

        if not plot and not fit:
            if self._fixed_parameters is None:
                raise ValueError(
                    'Missing input information. Please specify parameters ' +
                    'to be plotted (model["parameters"] and ' +
                    'model["values"]) or starting_parameters to be fit.')
            else:
                plot = True

        if fit:
            self._task = 'fit'
        elif plot:
            self._task = 'plot'
            self._check_unnecessary_settings_plot()
        else:
            raise ValueError('internal error')

    def _check_unnecessary_settings_plot(self):
        """
        Make sure that there aren't too many parameters specified for:
        self._task == 'plot'
        """
        keys = ['_starting_parameters_input', '_min_values', '_max_values',
                '_fitting_parameters', '_prior_limits']
        for key in keys:
            if getattr(self, key) is not None:
                raise ValueError(
                    'In plotting mode you should not provide in __init__: ' +
                    key[1:])

        if self._plots is not None:
            if "triangle" in self._plots:
                raise ValueError(
                    'You cannot provide plots["triangle"] if you '
                    "don't fit")
            if "trace" in self._plots:
                raise ValueError(
                    'You cannot provide plots["trace"] if you' " don't fit")

    def _set_default_parameters(self):
        """
        set some default parameters
        """
        if self._task == 'fit':
            self._flat_priors = True  # Are priors only 0 or 1?
            self._return_fluxes = True
            self._best_model_ln_prob = -np.inf
            self._flux_names = None
            self._shift_t_0 = True
        elif self._task == 'plot':
            pass
        else:
            raise ValueError('internal error - task ' + str(self._task))
        self._print_model = False
        self._yaml_results = False
        self._residuals_output = False

        parameters_str = (
            't_0 u_0 t_0_1 u_0_1 t_0_2 u_0_2 t_E t_eff rho rho_1 rho_2 ' +
            't_star t_star_1 t_star_2 pi_E_N pi_E_E s q alpha ds_dt ' +
            'dalpha_dt x_caustic_in x_caustic_out t_caustic_in ' +
            't_caustic_out xi_period xi_semimajor_axis xi_Omega_node ' +
            'xi_inclination xi_argument_of_latitude_reference ' +
            'xi_eccentricity xi_omega_periapsis q_source')
        self._all_MM_parameters = parameters_str.split()
        self._fixed_only_MM_parameters = ['t_0_par', 't_0_xi']

        self._latex_conversion = dict(
            t_0='t_0', u_0='u_0',
            t_0_1='t_{0,1}', u_0_1='u_{0,1}',
            t_0_2='t_{0,2}', u_0_2='u_{0,2}', t_E='t_{\\rm E}',
            t_eff='t_{\\rm eff}', rho='\\rho', rho_1='\\rho_1',
            rho_2='\\rho_2', t_star='t_{\\star}', t_star_1='t_{\\star,1}',
            t_star_2='t_{\\star,2}', pi_E_N='\\pi_{{\\rm E},N}',
            pi_E_E='\\pi_{{\\rm E},E}', s='s', q='q', alpha='\\alpha',
            ds_dt='ds/dt', dalpha_dt='d\\alpha/dt',
            x_caustic_in='x_{\\rm caustic,in}',
            x_caustic_out='x_{\\rm caustic,out}',
            t_caustic_in='t_{\\rm caustic,in}',
            t_caustic_out='t_{\\rm caustic,out}',
            xi_period='\\xi_P',
            xi_semimajor_axis='\\xi_a',
            xi_Omega_node='\\xi_{\\Omega}',
            xi_inclination='\\xi_i',
            xi_argument_of_latitude_reference='\\xi_u',
            xi_eccentricity='\\xi_e',
            xi_omega_periapsis='\\xi_{\\omega}',
            q_source='q_{\\rm source}',
        )

        self._user_parameters = []
        self._other_parameters = []
        self._latex_conversion_user = dict()
        self._latex_conversion_other = dict()

        self._set_default_user_and_other_parameters()

    def _set_default_user_and_other_parameters(self):
        """
        Method to be sub-classed if user defines their own parameters (microlensing or other).
        If you use different microlensing parameters, then define self._user_parameters and
        self._latex_conversion_user.
        If you add non-microlensing parameters (e.g., source distance) then define self._other_parameters and
        self._latex_conversion_other.
        """
        pass

    def _guess_fitting_method(self):
        """
        guess what is the fitting method based on parameters provided
        """
        method = None
        if self._starting_parameters_input is not None:
            method = "EMCEE"
        if self._prior_limits is not None:
            if method is not None:
                raise ValueError(
                    "Both starting_parameters and prior_limits were defined "
                    "which makes impossible to choose the fitting method. "
                    "These settings indicate EMCEE and pyMultiNest "
                    "respectively, and cannot be both set.")
            method = self._guess_MultiNest_or_UltraNest()
        if method is None:
            raise ValueError(
                "No fitting method chosen. You can chose either 'EMCEE' or "
                "'pyMultiNest' and you do it by providing "
                "starting_parameters or prior_limits, respectively.")
        self._fit_method = method

    def _guess_MultiNest_or_UltraNest(self):
        """
        Guess fit_method between MultiNest or UltraNest, based on the
        provided fitting_parameters.
        """
        args_MultiNest = ['basename', 'multimodal', 'evidence tolerance',
                          'n_live_points']
        if all([key in args_MultiNest for key in self._fitting_parameters]):
            return "MultiNest"

        args_UltraNest = ['log directory', 'derived parameter names',
                          'show_status', 'dlogz', 'frac_remain',
                          'max_num_improvement_loops', 'n_live_points']
        if all([key in args_UltraNest for key in self._fitting_parameters]):
            return "UltraNest"

        raise ValueError(
            "Cannot guess fitting method. Provide more parameters in "
            "fitting_parameters.")

    def _check_fitting_method(self):
        """
        Check if fitting method is consistent with the settings.
        """
        if self._fit_method == "emcee":
            self._fit_method = "EMCEE"
            if self._starting_parameters_input is None:
                raise ValueError(
                    "EMCEE fitting method requires starting_parameters.")
        elif self._fit_method in ["multinest", "ultranest"]:
            self._fit_method = self._fit_method.capitalize()
            self._fit_method = self._fit_method.replace("nest", "Nest")
            if self._prior_limits is None:
                msg = "{:} fitting method requires prior_limits."
                raise ValueError(msg.format(self._fit_method))
        else:
            raise ValueError("Invalid fitting method was inserted.")

    def _check_starting_parameters_type(self):
        """
        Check if starting parameters are read from file or
        will be drawn from distributions specified.
        """
        if self._fit_method in ["MultiNest", "UltraNest"]:
            return

        if 'file' in self._starting_parameters_input:
            in_type = 'file'
            keys_expected = {'file', 'parameters'}
            keys = set(self._starting_parameters_input.keys())
            if keys != keys_expected:
                error = ('Wrong starting parameters keys. Expected: ' +
                         str(keys_expected) + '; Provided: ' + str(keys))
                raise KeyError(error)
        else:
            in_type = 'draw'

        self._starting_parameters_type = in_type

    def _set_fit_parameters_unsorted(self):
        """
        Find what are the fitted parameters. It will be sorted later.
        """
        if self._fit_method == "EMCEE":
            if self._starting_parameters_type == 'draw':
                unsorted_keys = self._starting_parameters_input.keys()
            elif self._starting_parameters_type == 'file':
                unsorted_keys = self._get_unsorted_starting_parameters()
            else:
                raise ValueError(
                    'unexpected: ' + str(self._starting_parameters_type))
        elif self._fit_method in ["MultiNest", "UltraNest"]:
            unsorted_keys = self._prior_limits.keys()
        else:
            raise ValueError('unexpected method error')

        self._fit_parameters_unsorted = list(unsorted_keys)
        self._n_fit_parameters = len(self._fit_parameters_unsorted)

    def _get_unsorted_starting_parameters(self):
        """
        Make sure that a list of parameters is provided
        """
        parameters = self._starting_parameters_input['parameters']
        if isinstance(parameters, (str)):
            parameters = parameters.split()

        return parameters

    def _check_imports(self):
        """
        check if all the required packages are imported
        """
        required_packages = set()

        if self._task == 'fit':
            if self._fit_method == 'EMCEE':
                required_packages.add('emcee')
            elif self._fit_method == "MultiNest":
                required_packages.add('pymultinest')
            elif self._fit_method == "UltraNest":
                required_packages.add('ultranest')

            if self._plots is not None and 'triangle' in self._plots:
                required_packages.add('corner')

        if self._plots is not None:
            if self._plots['best model'] and 'interactive' in self._plots['best model']:
                required_packages.add('plotly')

        failed = import_failed.intersection(required_packages)

        if len(failed) > 0:
            message = (
                'Some of the required packages could not be imported:\n' +
                " ".join(failed))
            if "corner" in failed:
                message += (
                    "\nFor corner package it's enough that you run:\nwget " +
                    "https://raw.githubusercontent.com/dfm/corner.py/" +
                    "v2.0.0/corner/corner.py")
            if "plotly" in failed:
                message += ("\nThe plotly package is required for creating interactive best model plots.")

            raise ImportError(message)

    def run_fit(self):
        """
        Run the fit, print the output, and make the plots.

        This function does not accept any parameters. All the settings
        are passed via __init__().
        """
        if self._task != "fit":
            raise ValueError('wrong settings to run .run_fit()')

        self._check_plots_parameters()
        self._check_model_parameters()
        self._check_other_fit_parameters()
        self._parse_other_output_parameters()
        self._get_datasets()
        self._check_ulens_model_parameters()
        self._get_parameters_ordered()
        self._get_parameters_latex()
        self._set_prior_limits()
        self._parse_fit_constraints()
        if self._fit_method == "EMCEE":
            self._parse_starting_parameters()

        self._check_fixed_parameters()
        self._make_model_and_event()
        self._parse_fitting_parameters()
        if self._fit_method == "EMCEE":
            self._get_starting_parameters()

        self._setup_fit()
        self._run_fit()
        self._finish_fit()
        self._parse_results()
        self._write_residuals()
        self._make_plots()

    def plot_best_model(self):
        """
        Plot the best model.

        The parameters names and their values are taken from __init__()
        keyword ``model``, which is a *dict* and has this information in
        ``model['parameters']`` and ``model['values']``.
        """
        if self._task != "plot":
            raise ValueError('wrong settings to run .plot_best_model()')

        self._check_plots_parameters()
        self._check_model_parameters()
        self._get_datasets()
        self._check_ulens_model_parameters()
        self._check_fixed_parameters()
        self._make_model_and_event()
        self._write_residuals()
        self._make_plots()

    def _check_plots_parameters(self):
        """
        Check if parameters of plots make sense
        """
        allowed_keys = set(['best model', 'trajectory', 'triangle', 'trace'])

        if self._plots is None:
            self._plots = dict()
            return

        unknown = set(self._plots.keys()) - allowed_keys
        if len(unknown) > 0:
            raise ValueError(
                'Unknown plot types: {:}\n'.format(unknown) +
                'Accepted plot types are: ' + ", ".join(allowed_keys))

        for (key, value) in self._plots.items():
            if value is None:
                self._plots[key] = dict()

        if 'best model' in self._plots:
            self._check_plots_parameters_best_model()

        if 'trajectory' in self._plots:
            self._check_plots_parameters_trajectory()

        if 'triangle' in self._plots:
            self._check_plots_parameters_triangle()

        if 'trace' in self._plots:
            self._check_plots_parameters_trace()

        names = {key: value.get('file', None)
                 for (key, value) in self._plots.items()}
        done = {}
        for (plot_type, name) in names.items():
            if name is None:
                continue
            if name in done:
                raise ValueError(
                    "Names of output plot files cannot repeat. They repeat "
                    "for: {:} and {:}".format(done[name], plot_type))
            done[name] = plot_type

    def _check_plots_parameters_best_model(self):
        """
        Check if parameters of best model make sense
        """
        allowed = set(['file', 'time range', 'magnitude range', 'legend',
                       'rcParams', 'second Y scale', 'interactive', 'title'])
        unknown = set(self._plots['best model'].keys()) - allowed
        if len(unknown) > 0:
            raise ValueError(
                'Unknown settings for "best model": {:}'.format(unknown))

        self._set_time_range_for_plot('best model')

        if 'magnitude range' in self._plots['best model']:
            text = self._plots['best model']['magnitude range'].split()
            if len(text) != 2:
                raise ValueError(
                    "'magnitude range' for 'best model' should specify 2 " +
                    "values (begin and end); got: " +
                    str(self._plots['best model']['magnitude range']))
            mag_0 = float(text[0])
            mag_1 = float(text[1])
            if mag_1 > mag_0:
                raise ValueError(
                    "Incorrect 'magnitude range' for 'best model':\n" +
                    text[0] + " " + text[1])
            self._plots['best model']['magnitude range'] = [mag_0, mag_1]

        for key in ['legend', 'rcParams', 'second Y scale']:
            if key in self._plots['best model']:
                if not isinstance(self._plots['best model'][key], dict):
                    msg = ('The value of {:} (in best model settings)'
                           'must be a dictionary, but you provided {:}')
                    args = [key, type(self._plots['best model'][key])]
                    raise TypeError(msg.format(*args))

        if 'interactive' in self._plots['best model']:
            self._check_plots_parameters_best_model_interactive()

        if 'second Y scale' in self._plots['best model']:
            self._check_plots_parameters_best_model_Y_scale()

        if 'title' in self._plots['best model']:
            self._check_plots_parameters_best_model_title()

    def _set_time_range_for_plot(self, plot_type):
        """
        set time range for best model or triangle plots
        """
        if 'time range' not in self._plots[plot_type]:
            return

        text = self._plots[plot_type]['time range'].split()
        if len(text) != 2:
            msg = ("'time range' for {:} plot should specify 2 values "
                   "(begin and end); got: {:}")
            raise ValueError(
                msg.format(plot_type, self._plots[plot_type]['time range']))
        t_0 = float(text[0])
        t_1 = float(text[1])
        if t_1 < t_0:
            raise ValueError("Incorrect 'time range' for " + plot_type +
                             "plot:\n" + text[0] + " " + text[1])
        self._plots[plot_type]['time range'] = [t_0, t_1]

    def _check_plots_parameters_best_model_interactive(self):
        """
        Check if there is no problem with interactive best plot
        """
        pass

    def _check_plots_parameters_best_model_title(self):
        """
        Check if there is no problem with best model title
        """
        pass

    def _check_plots_parameters_best_model_Y_scale(self):
        """
        Check if parameters for second Y scale make sense.
        This function assumes that the second Y scale will be plotted.
        """
        settings = self._plots['best model']['second Y scale']
        allowed = set(['color', 'label', 'labels', 'magnifications'])
        unknown = set(settings.keys()) - allowed
        if len(unknown) > 0:
            raise ValueError(
                'Unknown settings for "second Y scale" in '
                '"best model": {:}'.format(unknown))
        if not isinstance(settings['magnifications'], list):
            if settings['magnifications'] != 'optimal':
                raise TypeError(
                    '"best model" -> "second Y scale" -> "magnifications" has '
                    'to be a list or "optimal", not ' +
                    str(type(settings['magnifications'])))
        else:
            for value in settings['magnifications']:
                if not isinstance(value, (int, float)):
                    raise TypeError(
                        'Wrong value in magnifications: ' + str(value))
        if 'labels' not in settings:
            if settings['magnifications'] != 'optimal':
                settings['labels'] = [
                    str(x) for x in settings['magnifications']]
            else:
                settings['labels'] = []
        else:
            if settings['magnifications'] == 'optimal':
                raise ValueError(
                    'In "best model" -> "second Y scale", labels can not be '
                    'provided if "magnifications" is defined as "optimal"')
            if not isinstance(settings['labels'], list):
                raise TypeError(
                    '"best model" -> "second Y scale" -> "labels" has to be '
                    'a list, not ' + str(type(settings['labels'])))
            if len(settings['labels']) != len(settings['magnifications']):
                raise ValueError(
                    'In "best model" -> "second Y scale", labels and '
                    'magnifications must be lists of the same length')

    def _check_plots_parameters_trajectory(self):
        """
        Check if parameters of trajectory plot make sense
        """
        allowed = set(['file', 'time range'])
        unknown = set(self._plots['trajectory'].keys()) - allowed
        if len(unknown) > 0:
            raise ValueError(
                'Unknown settings for "trajectory" plot: {:}'.format(unknown))

        self._set_time_range_for_plot('trajectory')

    def _check_plots_parameters_triangle(self):
        """
        Check if parameters of triangle plot make sense
        """
        allowed = set(['file', 'shift t_0'])
        unknown = set(self._plots['triangle'].keys()) - allowed
        if len(unknown) > 0:
            raise ValueError(
                'Unknown settings for "triangle" plot: {:}'.format(unknown))

        self._parse_plots_parameter_shift_t_0(self._plots['triangle'])

    def _parse_plots_parameter_shift_t_0(self, settings):
        """
        Check if 'shift t_0' is provided and parse it
        """
        if 'shift t_0' not in settings:
            return

        value = settings['shift t_0']
        if not isinstance(value, bool):
            raise TypeError(
                'For triangle and trace plots, the value of "shift t_0" key '
                'must be of bool type; you provided: ' + str(type(value)))

        self._shift_t_0 = value

    def _check_plots_parameters_trace(self):
        """
        Check if parameters of trace plot make sense
        """
        allowed = set(['file', 'shift t_0'])
        unknown = set(self._plots['trace'].keys()) - allowed
        if len(unknown) > 0:
            raise ValueError(
                'Unknown settings for "trace" plot: {:}'.format(unknown))

        if self._fit_method in ["MultiNest", "UltraNest"]:
            raise ValueError(
                f'Trace plot cannot be requested for {self._fit_method}.')

        self._parse_plots_parameter_shift_t_0(self._plots['trace'])

    def _check_model_parameters(self):
        """
        Check parameters of the MulensModel.Model provided by the user
        directly.
        """
        if self._model_parameters is None:
            self._model_parameters = dict()

        allowed = {
            'coords', 'default method', 'methods', 'methods parameters',
            'methods source 1', 'methods source 2',
            'parameters', 'values', 'limb darkening u'}
        keys = set(self._model_parameters.keys())
        not_allowed = keys - allowed
        if len(not_allowed) > 0:
            raise ValueError(
                'model keyword is a dict with keys not allowed: ' +
                str(not_allowed))
        for key in {'methods', 'methods source 1', 'methods source 2'}:
            if key in self._model_parameters:
                self._model_parameters[key] = self._parse_methods(
                    self._model_parameters[key])
        check = keys.intersection({'parameters', 'values'})
        if len(check) == 1:
            raise ValueError("If you specify 'parameters' and 'values' for " +
                             "'model', then both have to be defined")
        if len(check) == 2:
            self._model_parameters['parameters'] = (
                self._model_parameters['parameters'].split())
            self._model_parameters['values'] = [
                float(x) for x in self._model_parameters['values'].split()]

        all_parameters = []
        if self._fixed_parameters is not None:
            all_parameters += list(self._fixed_parameters.keys())
        if 'parameters' in keys:
            all_parameters += self._model_parameters['parameters']
        if self._task == 'fit':
            all_parameters += self._fit_parameters_unsorted
        if 'pi_E_E' in all_parameters or 'pi_E_N' in all_parameters:
            if 'coords' not in self._model_parameters:
                raise ValueError("Parallax model requires model['coords'].")

    def _check_other_fit_parameters(self):
        """
        Check if there aren't any other inconsistencies between settings
        """
        if self._fit_method in ["MultiNest", "UltraNest"]:
            if self._min_values is not None or self._max_values is not None:
                msg = "In {:} fitting you cannot set min_values or max_values"
                raise ValueError(msg.format(self._fit_method))

    def _parse_methods(self, methods):
        """
        check if odd elements are floats and parse them
        """
        if isinstance(methods, str):
            _enumerate = enumerate(methods.split())
        elif isinstance(methods, list):
            _enumerate = enumerate(methods)
        else:
            raise TypeError(
                'Wrong type of settings specifying methods used to calculate '
                'magnification ("list" or "str" expected): ' +
                str(type(methods)))

        try:
            out = [float(x) if i % 2 == 0 else x for (i, x) in _enumerate]
        except ValueError:
            raise ValueError(
                "Error in parsing floats in methods:\n" + methods)

        if len(out) < 3 or len(out) % 2 != 1:
            raise ValueError(
                "Error in parsing methods:\n" + methods)

        return out

    def _parse_other_output_parameters(self):
        """
        parse information on other output
        """
        if self._other_output is None:
            return

        for (key, value) in self._other_output.items():
            if key == 'models':
                self._parse_other_output_parameters_models(value)
            elif key == 'yaml output':
                self._parse_other_output_parameters_yaml_output(value)
            elif key == 'residuals':
                self._parse_other_output_parameters_residuals(value)
            else:
                raise ValueError('Unrecognized key: ' + str(key) + "\n " +
                                 "Expected keys: models")

    def _parse_other_output_parameters_models(self, values):
        """
        parse information on "other output" -> "models"
        """
        if not isinstance(values, dict):
            raise ValueError('"models" value should also be *dict*, '
                             'got ' + str(type(values)))
        for (key, value) in values.items():
            if key == 'file name':
                self._print_model = True
                self._print_model_i = 0
                if value == '-':
                    self._print_model_file = sys.stdout
                else:
                    try:
                        self._print_model_file = open(value, 'w')
                    except Exception:
                        raise ValueError(
                            'Error while opening file ' + str(value))
            else:
                raise KeyError("Unrecognized key: " + str(key) +
                               "\nExpected keys: 'file name'.")

    def _parse_other_output_parameters_yaml_output(self, values):
        """
        parse information on "other output" -> "yaml output"
        """
        if not isinstance(values, dict):
            raise ValueError('"yaml output" value should also be *dict*, '
                             'got ' + str(type(values)))
        for (key, value) in values.items():
            if key == 'file name':
                self._yaml_results = True
                try:
                    self._yaml_results_file = open(value, 'w')
                except Exception:
                    raise ValueError('Error while opening output YAML file ' + str(value))
                self._yaml_kwargs = {'file': self._yaml_results_file, 'flush': True}
            else:
                raise KeyError("Unrecognized key: " + str(key) + "\nExpected keys: 'file name'.")

    def _parse_other_output_parameters_residuals(self, values):
        """
        parse information on "other output" -> "residuals"
        """
        if not isinstance(values, dict):
            raise ValueError('"residuals" value should also be *dict*, '
                             'got ' + str(type(values)))
        for (key, value) in values.items():
            if key == 'files':
                self._residuals_output = True
                if isinstance(value, list):
                    self._residuals_files = value
                else:
                    if value.count(" ") == 0:
                        self._residuals_files = [value]
                    else:
                        self._residuals_files = value.split()
                self._check_residual_files()
            else:
                raise KeyError("Unrecognized key: " + str(key) +
                               "\nExpected keys: 'file name'.")

    def _check_residual_files(self):
        """
        Check if provided names of output files with residuals make sense.
        We do not check here if the number of files provided is the same
        as the number of input datasets.
        """
        existing = []
        names = []
        for file_name in self._residuals_files:
            if file_name == '-':
                continue
            names.append(file_name)
            if path.exists(file_name):
                existing.append(file_name)
        if len(existing) > 0:
            raise ValueError(
                "Residuals cannot be written to existing files: " +
                str(existing))
        if len(names) != len(set(names)):
            duplicates = set([x for x in names if names.count(x) > 1])
            raise ValueError('some of provided names of residuals files '
                             'repeat: ' + str(duplicates))

    def _get_datasets(self):
        """
        construct a list of MulensModel.MulensData objects
        """
        kwargs = {'add_2450000': True}
        if isinstance(self._photometry_files, str):
            self._photometry_files = [self._photometry_files]
        elif not isinstance(self._photometry_files, list):
            raise TypeError(
                'photometry_files should be a list or a str, but you '
                'provided ' + str(type(self._photometry_files)))
        files = [f if isinstance(f, dict) else {'file_name': f}
                 for f in self._photometry_files]
        self._datasets = []
        for file_ in files:
            dataset = self._get_1_dataset(file_, kwargs)
            self._datasets.append(dataset)

        if self._residuals_output:
            if len(self._residuals_files) != len(self._datasets):
                out = '{:} vs {:}'.format(
                    len(self._datasets), len(self._residuals_files))
                raise ValueError('The number of datasets and files for '
                                 'residuals output do not match: ' + out)

    def _get_1_dataset(self, file_, kwargs):
        """
        Construct a single dataset and possibly rescale uncertainties in it.
        """
        scaling = file_.pop("scale_errorbars", None)
        try:
            dataset = mm.MulensData(**{**kwargs, **file_})
        except FileNotFoundError:
            raise FileNotFoundError(
                'Provided file path does not exist: ' +
                str(file_['file_name']))
        except Exception:
            print('Something went wrong while reading file ' +
                  str(file_['file_name']), file=sys.stderr)
            raise

        if scaling is not None:
            dataset.scale_errorbars(**scaling)

        return dataset

    def _check_ulens_model_parameters(self):
        """
        Check if there aren't too many parameters.
        Standard check (e.g. if t_0 is defined) are done in mm.Model().
        """
        if self._task == 'fit':
            to_be_checked = set(self._fit_parameters_unsorted)
        elif self._task == 'plot':
            to_be_checked = set(self._model_parameters['parameters'])
        else:
            raise ValueError('unexpected error: ' + str(self._task))
        allowed = self._all_MM_parameters + self._other_parameters + self._user_parameters
        unknown = to_be_checked - set(allowed)
        if len(unknown) > 0:
            raise ValueError('Unknown parameters: {:}'.format(unknown))

    def _get_parameters_ordered(self):
        """
        Order input parameters in some logical way.
        This is useful to make sure the order of printed parameters
        is always the same.
        """
        order = self._all_MM_parameters + self._user_parameters + self._other_parameters
        indexes = sorted(
            [order.index(p) for p in self._fit_parameters_unsorted])

        self._fit_parameters = [order[i] for i in indexes]
        self._fit_parameters_other = [
            order[i] for i in indexes if order[i] in self._other_parameters]
        self._other_parameters_dict = dict()

        if len(self._fit_parameters_other) > 0:
            self._flat_priors = False

    def _get_parameters_latex(self):
        """
        change self._fit_parameters into latex parameters
        """
        conversion = {**self._latex_conversion, **self._latex_conversion_other, **self._latex_conversion_user}

        if self._shift_t_0:
            for key in ['t_0', 't_0_1', 't_0_2']:
                conversion[key] = '\\Delta ' + conversion[key]

        if self._fit_constraints is not None:
            if 'posterior parsing' in self._fit_constraints:
                settings = self._fit_constraints['posterior parsing']
                if 'abs' in settings:
                    if not isinstance(settings['abs'], list):
                        raise ValueError("Error: fit_constraints -> posterior"
                                         " parsing -> abs - list expected")
                    for key in settings['abs']:
                        conversion[key] = "|" + conversion[key] + "|"

        self._fit_parameters_latex = [
            ('$' + conversion[key] + '$') for key in self._fit_parameters]

    def _parse_fitting_parameters(self):
        """
        run some checks on self._fitting_parameters to make sure that
        the fit can be run
        """
        if self._fit_method == 'EMCEE':
            self._parse_fitting_parameters_EMCEE()
            self._get_n_walkers()
        elif self._fit_method == 'MultiNest':
            self._parse_fitting_parameters_MultiNest()
        elif self._fit_method == 'UltraNest':
            self._parse_fitting_parameters_UltraNest()
        else:
            raise ValueError('internal inconsistency')

    def _parse_fitting_parameters_EMCEE(self):
        """
        make sure EMCEE fitting parameters are properly defined
        """
        settings = self._fitting_parameters

        ints_required = ['n_steps']
        required = ints_required

        bools = ['progress']
        ints = ['n_walkers', 'n_burn']
        strings = ['posterior file', 'posterior file fluxes']
        allowed = bools + ints + strings

        self._check_required_and_allowed_parameters(required, allowed)
        self._check_parameters_types(settings, bools=bools,
                                     ints=ints+ints_required, strings=strings)

        self._kwargs_EMCEE = {'initial_state': None,  # It will be set later.
                              'nsteps': self._fitting_parameters['n_steps'],
                              'progress': False}

        if 'progress' in settings:
            self._kwargs_EMCEE['progress'] = settings['progress']

        if 'n_burn' in settings:
            if settings['n_burn'] >= settings['n_steps']:
                raise ValueError('You cannot set n_burn >= n_steps.')
        else:
            settings['n_burn'] = int(0.25*self._fitting_parameters['n_steps'])

        if 'posterior file' not in settings:
            self._posterior_file_name = None
            if 'posterior file fluxes' in settings:
                raise ValueError('You cannot set "posterior file fluxes" ' +
                                 'without setting "posterior file"')
        else:
            name = settings['posterior file']
            if name[-4:] != '.npy':
                raise ValueError('"posterior file" must end in ".npy", ' +
                                 'got: ' + name)
            if path.exists(name):
                if path.isfile(name):
                    msg = "Existing file " + name + " will be overwritten"
                    warnings.warn(msg)
                else:
                    raise ValueError("The path provided for posterior (" +
                                     name + ") exists and is a directory")
            self._posterior_file_name = name[:-4]
            self._posterior_file_fluxes = None

        if 'posterior file fluxes' in settings:
            fluxes_allowed = ['all', None]
            if settings['posterior file fluxes'] not in fluxes_allowed:
                raise ValueError('Unrecognized "posterior file fluxes": ' +
                                 settings['posterior file fluxes'])
            self._posterior_file_fluxes = settings['posterior file fluxes']

    def _check_required_and_allowed_parameters(self, required, allowed):
        """
        Check if required parameters are provided and there aren't parameters
        that shouldn't be defined.
        """
        settings = self._fitting_parameters
        if settings is None:
            settings = dict()
        full = required + allowed

        for required_ in required:
            if required_ not in settings:
                msg = '{:} method requires fitting parameter: {:}'
                raise ValueError(msg.format(self._fit_method, required_))

        if len(set(settings.keys()) - set(full)) > 0:
            raise ValueError('Unexpected fitting parameters: ' +
                             str(set(settings.keys()) - set(full)))

    def _check_parameters_types(self, settings, bools=None,
                                ints=None, floats=None, strings=None):
        """
        Check if the settings have right type.
        For floats we accept ints as well.
        """
        if bools is None:
            bools = []
        if ints is None:
            ints = []
        if floats is None:
            floats = []
        if strings is None:
            strings = []

        fmt = "For key {:} the expected type is {:}, but got {:}"
        for (key, value) in settings.items():
            if key in bools:
                if not isinstance(value, bool):
                    raise TypeError(
                        fmt.format(key, "bool", str(type(value))))
            elif key in ints:
                if not isinstance(value, int):
                    raise TypeError(
                        fmt.format(key, "int", str(type(value))))
            elif key in floats:
                if not isinstance(value, (float, int)):
                    raise TypeError(
                        fmt.format(key, "float", str(type(value))))
            elif key in strings:
                if not isinstance(value, str):
                    raise TypeError(
                        fmt.format(key, "string", str(type(value))))
            else:
                raise ValueError(
                    "internal bug - no type for key " + key + " specified")

    def _get_n_walkers(self):
        """
        Guess how many walkers (and hence starting values) there will be.
        EMCEE fitting only.
        """
        if self._fit_method != 'EMCEE':
            raise ValueError('internal bug')

        if 'n_walkers' in self._fitting_parameters:
            self._n_walkers = self._fitting_parameters['n_walkers']
        else:
            if self._starting_parameters_type == 'draw':
                self._n_walkers = 4 * self._n_fit_parameters
            elif self._starting_parameters_type != 'file':
                raise ValueError(
                    'Unexpected: ' + self._starting_parameters_type)

    def _parse_fitting_parameters_MultiNest(self):
        """
        make sure MultiNest fitting parameters are properly defined
        """
        self._kwargs_MultiNest = dict()

        settings = self._fitting_parameters
        if settings is None:
            settings = dict()

        required = []
        bools = ['multimodal']
        ints = ['n_live_points']
        strings = ['basename']
        floats = ['sampling efficiency', 'evidence tolerance']
        allowed = strings + bools + ints + floats

        self._check_required_and_allowed_parameters(required, allowed)
        self._check_parameters_types(settings, bools, ints, floats, strings)

        self._kwargs_MultiNest['multimodal'] = False

        keys = {"basename": "outputfiles_basename",
                "sampling efficiency": "sampling_efficiency",
                "evidence tolerance": "evidence_tolerance"}
        same_keys = ["multimodal", "n_live_points"]
        keys = {**keys, **{key: key for key in same_keys}}

        self._set_dict_safely(self._kwargs_MultiNest, settings, keys)

        self._kwargs_MultiNest['importance_nested_sampling'] = (
            not self._kwargs_MultiNest['multimodal'])
        self._MN_temporary_files = False
        if 'basename' not in settings:
            print("No base for MultiNest output provided.")
            self._kwargs_MultiNest['outputfiles_basename'] = (
                tempfile.mkdtemp('_MM_ex16_pyMN') + sep)
            self._MN_temporary_files = True
        self._check_output_files_MultiNest()

    def _set_dict_safely(self, target, source, keys_mapping):
        """
        For each key in keys_mapping (*dict*) check if it is in
        source (*dict*). If it is, then set
        target[keys_mapping[key]] to source[key].
        """
        for (key_in, key_out) in keys_mapping.items():
            if key_in in source:
                target[key_out] = source[key_in]

    def _check_output_files_MultiNest(self):
        """
        Check if output files exist and warn about overwriting them.

        If they directory doesn't exist then raise error.
        """
        root = self._kwargs_MultiNest['outputfiles_basename']
        if len(path.dirname(root)) != 0 and not path.isdir(path.dirname(root)):
            msg = 'directory for output files does not exist; root path: '
            raise ValueError(msg + root)
        if path.isdir(root):
            root += sep

        check = (
            'resume.dat phys_live.points live.points phys_live-birth.txt '
            'ev.dat dead-birth.txt .txt stats.dat post_equal_weights.dat'
            'post_separate_strict.dat post_separate.dat summary.txt').split()
        if self._kwargs_MultiNest['importance_nested_sampling']:
            check += ['IS.points', 'IS.ptprob', 'IS.iterinfo']

        root = self._kwargs_MultiNest['outputfiles_basename']
        if path.isdir(root):
            root += sep

        existing = []
        for check_ in check:
            file_name = root + check_
            if path.isfile(file_name):
                existing.append(file_name)

        if len(existing) > 0:
            message = "\n\n Existing files will be overwritten "
            message += "(unless you kill this process)!!!\n"
            warnings.warn(message + str(existing) + "\n")

    def _parse_fitting_parameters_UltraNest(self):
        """
        Make sure UltraNest fitting parameters are properly defined
        """
        self._kwargs_UltraNest = dict()
        self._kwargs_UltraNest['viz_callback'] = False

        settings = self._fitting_parameters.copy()
        if settings is None:
            settings = dict()

        required = []
        bools = ['show_status']
        ints = ['min_num_live_points', 'max_num_improvement_loops']
        if 'n_live_points' in settings:
            ints[0] = 'n_live_points'
        strings = ['log directory', 'derived parameter names']
        floats = ['dlogz', 'frac_remain']
        allowed = strings + bools + ints + floats

        self._check_required_and_allowed_parameters(required, allowed)
        self._check_parameters_types(settings, bools, ints, floats, strings)
        self._log_dir_UltraNest = settings.pop("log directory", None)
        value = settings.pop("derived parameter names", "")
        self._derived_param_names_UltraNest = value.split()
        self._check_dir_and_parameter_names_Ultranest()

        keys = {"n_live_points": "min_num_live_points"}
        same_keys = ["min_num_live_points", 'max_num_improvement_loops', "show_status", "dlogz", "frac_remain"]
        keys = {**keys, **{key: key for key in same_keys}}
        self._set_dict_safely(self._kwargs_UltraNest, settings, keys)

    def _check_dir_and_parameter_names_Ultranest(self):
        """
        Checks if the path to `log directory` exists and is a directory,
        and also if the number of `derived parameter names` matches the
        number of derived fluxes.
        """
        if self._log_dir_UltraNest is not None:
            if not path.exists(self._log_dir_UltraNest):
                raise ValueError("log directory value in fitting_parameters does not exist.")
            elif not path.isdir(self._log_dir_UltraNest):
                raise ValueError("log directory value in fitting_parameters exists, but it is a file.")

        n_datasets = len(self._datasets)
        n_fluxes = self._n_fluxes_per_dataset
        if len(self._derived_param_names_UltraNest) != n_datasets * n_fluxes:
            raise ValueError("The number of `derived parameter names` must match the number of derived fluxes.")

    def _set_prior_limits(self):
        """
        Set minimum and maximum values of the prior space
        """
        if self._fit_method == 'EMCEE':
            self._set_prior_limits_EMCEE()
        elif self._fit_method in ['MultiNest', 'UltraNest']:
            self._set_prior_limits_MultiNest()
        else:
            raise ValueError('internal bug')

    def _set_prior_limits_EMCEE(self):
        """
        Parse min and max values of parameters so that they're properly
        indexed.
        """
        if self._min_values is None:
            self._min_values = []
        if self._max_values is None:
            self._max_values = []

        for key in self._min_values:
            if key in self._max_values:
                if self._min_values[key] >= self._max_values[key]:
                    fmt = ("This doesn't make sense: for {:} the lower limit "
                           "is larger than the upper limit: {:} vs {:}")
                    raise ValueError(fmt.format(key, self._min_values[key], self._max_values[key]))

        self._min_values_indexed = self._parse_min_max_values_single(self._min_values)
        self._max_values_indexed = self._parse_min_max_values_single(self._max_values)

    def _parse_min_max_values_single(self, limits):
        """
        change dict that has str as key to index as key
        """
        out = dict()
        if len(limits) == 0:
            return out

        for (key, value) in limits.items():
            if key not in self._fit_parameters:
                fmt = 'Key provided in limits: {:}\nis not one of the parameters for fitting: {:}'
                raise ValueError(fmt.format(key, self._fit_parameters))

            index = self._fit_parameters.index(key)
            out[index] = value

        return out

    def _set_prior_limits_MultiNest(self):
        """
        Set prior limits and transformation constants (from unit cube to MM parameters).
        """
        min_values = []
        max_values = []
        for parameter in self._fit_parameters:
            if parameter not in self._prior_limits:
                raise ValueError("internal issue")
            values = self._prior_limits[parameter]
            if isinstance(values, str):
                values = values.split()
            if not isinstance(values, list) or len(values) != 2:
                raise ValueError(
                    "prior_limits for " + parameter + " could not be "
                    "processed: " + str(self._prior_limits[parameter]))
            try:
                values = [float(v) for v in values]
            except Exception:
                raise ValueError(
                    "couldn't get floats for prior_limits of " + parameter +
                    ": " + str(self._prior_limits[parameter]))
            if values[0] >= values[1]:
                raise ValueError(
                    "This won't work - wrong order of limits for " +
                    parameter + ": " + str(values))
            min_values.append(values[0])
            max_values.append(values[1])

        self._min_values = np.array(min_values)
        self._max_values = np.array(max_values)
        self._range_values = self._max_values - self._min_values

    def _parse_fit_constraints(self):
        """
        Parse the fitting constraints that are not simple limits on parameters
        """
        self._prior_t_E = None
        self._priors = None

        if self._fit_constraints is None:
            self._set_default_fit_constraints()
            return

        self._check_fit_constraints()
        self._parse_fit_constraints_keys()
        self._parse_fit_constraints_fluxes()
        self._parse_fit_constraints_posterior()

        if 'prior' in self._fit_constraints:
            self._parse_fit_constraints_prior()

    def _check_fit_constraints(self):
        """
        Run checks on self._fit_constraints
        """
        if self._fit_method == 'MultiNest':
            raise NotImplementedError(
                "Currently no fit_constraints are implemented for MultiNest "
                "fit. Please contact Radek Poleski with a specific request.")

        if self._fit_method == 'UltraNest':
            allowed_keys = {'negative_blending_flux_sigma_mag', 'prior'}
            used_keys = set(self._fit_constraints.keys())
            if not used_keys.issubset(allowed_keys):
                raise NotImplementedError(
                    "The supported fit_constraints options for UltraNest are"
                    " `negative_blending_flux_sigma_mag` and `prior`.")
            if 'prior' in used_keys:
                if set(self._fit_constraints['prior'].keys()) != {'t_E'}:
                    raise ValueError(
                        "Only `t_E` is allowed in fit_constraints['prior'].")

        if isinstance(self._fit_constraints, list):
            raise TypeError(
                "In version 0.5.0 we've changed type of 'fit_constraints' " +
                "from list to dict. Please correct your input and re-run " +
                "the code. Most probably what you need is:\n" +
                "fit_constraints = {'no_negative_blending_flux': True}")

    def _parse_fit_constraints_keys(self):
        """
        Validate the keys in the provided fit_constraints.
        """
        allowed_keys_flux = {
            "no_negative_blending_flux", "negative_blending_flux_sigma_mag"}
        allowed_keys_color = {'color', 'color source 1', 'color source 2'}
        allowed_keys = {*allowed_keys_flux, *allowed_keys_color,
                        "prior", "posterior parsing"}

        used_keys = set(self._fit_constraints.keys())
        if len(used_keys - allowed_keys) > 0:
            raise ValueError('unrecognized constraint: {:}'.format(
                used_keys - allowed_keys))
        if len(used_keys.intersection(allowed_keys_flux)) == 2:
            raise ValueError(
                'you cannot specify both no_negative_blending_flux and ' +
                'negative_blending_flux_sigma_mag')
        if "no_negative_blending_flux" not in self._fit_constraints:
            self._fit_constraints["no_negative_blending_flux"] = False

        self._check_color_constraints_conflict(allowed_keys_color)

    def _set_default_fit_constraints(self):
        """
        Set default fitting constraints if none are provided.
        """
        self._fit_constraints = {"no_negative_blending_flux": False}
        self._parse_posterior_abs = list()

    def _check_color_constraints_conflict(self, allowed_keys_color):
        """
        Check for conflicts among color constraints.
        """
        used_keys = set(self._fit_constraints.keys())

        if len(used_keys.intersection(allowed_keys_color)) >= 2:
            if 'color' in used_keys:
                raise ValueError(
                    'You cannot specify both color and ' +
                    str(used_keys.intersection(allowed_keys_color)-{'color'}))

    def _parse_fit_constraints_fluxes(self):
        """
        Process each constraint fit_constraints.
        """
        for key, value in self._fit_constraints.items():
            if key == "negative_blending_flux_sigma_mag":
                self._parse_fit_constraints_soft_blending(key, value)
            elif key in ['color', 'color source 1', 'color source 2']:
                self._parse_fit_constraints_color(key, value)

    def _parse_fit_constraints_soft_blending(self, key, value):
        """
        Check if soft fit constraint on blending flux are correctly defined.
        """
        if isinstance(value,  float):
            sigma = float(value)
            sets = list(range(len(self._datasets)))

        else:

            sigma = float(value.split()[0])
            sets = list(map(self._get_no_of_dataset,
                            shlex.split(value, posix=False)[1:]))
            if len(sets) > len(self._datasets):
                raise ValueError(
                    "dataset number specified in" +
                    "negative_blending_flux_sigma_mag" +
                    "do not match with provided datasets")

        self._fit_constraints[key] = [
            mm.Utils.get_flux_from_mag(sigma), sets]

    def _parse_fit_constraints_color(self, key, value):
        """
        Check if fit constraint on color are correctly defined.
        """
        self._check_unique_datasets_labels()
        words = shlex.split(value, posix=False)

        if len(words) != 5 or words[0] != 'gauss':
            msg = "Something went wrong in parsing prior for "
            msg += "{:}: {:}"
            if len(words) == 3 and words[0] == 'gauss':
                msg += "color priors require the specification"
                msg += "of datasets that should be used for color calculation"
            raise ValueError(msg.format(key, value))
        try:
            settings = [words[0], float(words[1]), float(
                words[2]), words[3], words[4]]
        except Exception:
            raise ValueError('error in parsing: ' + words[1] + " " +
                             words[2] + " " + words[3] + " " + words[4])
        if settings[2] < 0.:
            raise ValueError('sigma cannot be negative: ' + words[2])

        settings[3] = self._get_no_of_dataset(settings[3])
        settings[4] = self._get_no_of_dataset(settings[4])

        if settings[3] == settings[4]:
            raise ValueError(
                "in " + key + " color have to be from different datasets")
        n = len(self._datasets)-1
        if (0 >= settings[3] >= n) or (0 >= settings[4] >= n):
            raise ValueError(
                "label specified in color prior" +
                "do not match with provided datasets")

        self._fit_constraints[key] = settings

    def _check_unique_datasets_labels(self):
        """
        Check if the labels of datasets are unique.
        """
        labels = [
            dataset.plot_properties['label']
            for dataset in self._datasets
        ]
        if len(labels) != len(set(labels)):
            raise ValueError("Declared labels of datasets must be unique.")

    def _parse_fit_constraints_prior(self):
        """
        Check if priors in fit constraint are correctly defined.
        """
        priors = dict()
        for (key, value) in self._fit_constraints['prior'].items():
            if key == 't_E':
                if value in ["Mroz et al. 2017", "Mroz et al. 2020"]:
                    self._prior_t_E = value.replace(" et al. 20", "+")
                else:
                    raise ValueError("Unrecognized t_E prior: " + value)
                self._read_prior_t_E_data()
            elif key in ['pi_E_E', 'pi_E_N']:
                words = value.split()
                if len(words) != 3 or words[0] != 'gauss':
                    msg = "Something went wrong in parsing prior for "
                    msg += "{:}: {:}"
                    raise ValueError(msg.format(key, value))
                try:
                    settings = [words[0], float(words[1]), float(words[2])]
                except Exception:
                    raise ValueError('error in parsing: ' + words[1] + " " +
                                     words[2])
                if settings[2] < 0.:
                    raise ValueError('sigma cannot be negative: ' + words[2])
                priors[key] = settings

            else:
                raise KeyError(
                    "Unrecognized key in fit_constraints/prior: " + key)
            self._flat_priors = False

        if len(priors) > 0:
            self._priors = priors

    def _parse_fit_constraints_posterior(self):
        """
        Parse constraints on what is done with posterior.
        """
        if 'posterior parsing' not in self._fit_constraints:
            self._parse_posterior_abs = list()
            return

        if self._fit_method != "EMCEE":
            raise ValueError('Input in "posterior parsing" is allowed only'
                             ' for EMCEE')

        allowed_keys = {"abs"}
        settings = self._fit_constraints['posterior parsing']
        unknown = set(settings.keys()) - allowed_keys
        if len(unknown) > 0:
            msg = "Unrecognized key in fit_constraints -> 'posterior parsing':"
            raise KeyError(msg + ' ' + str(unknown))

        if 'abs' in settings:
            self._parse_posterior_abs = settings['abs']
            for parameter in self._parse_posterior_abs:
                if parameter not in self._fit_parameters:
                    raise ValueError(
                        "Error - you can calculate absolute value only of "
                        "a parameter which is fitted, not: " + parameter)

    def _get_no_of_dataset(self, label):
        """
        Returns the index of a dataset with a specific label.
        Parameters :
            label: *str* ,*int*
              Label of the dataset defined by
              MulensData.plot_properties['label'],
              or name of the data file if label is not specified,
              or a sequential index of the dataset.

        Returns :
          index: *int*
          Sequential index of the dataset from [0,1,...,n_datasets-1]

        """

        if '"' in label:
            label = label.strip('"')
        for (i, dataset) in enumerate(self._datasets):
            if dataset.plot_properties['label'] == label:
                return i
        raise KeyError(
            "Unrecognized dataset label in fit_constraints/prior: " + label)

    def _read_prior_t_E_data(self):
        """
        read data that specify t_E prior and parse them appropriately
        """
        self._prior_t_E_data = dict()

        if self._prior_t_E == 'Mroz+17':
            x = np.array([
                -0.93, -0.79, -0.65, -0.51, -0.37, -0.23, -0.09, 0.05, 0.19,
                0.33, 0.47, 0.61, 0.75, 0.89, 1.03, 1.17, 1.31, 1.45, 1.59,
                1.73, 1.87, 2.01, 2.15, 2.29, 2.43])
            y = np.array([
                299.40, 245.60, 358.50, 116.96, 0.00, 47.78, 85.10, 90.50,
                315.37, 501.77, 898.26, 1559.68, 2381.46, 2849.11, 3405.00,
                3431.30, 3611.76, 3038.06, 2170.67, 1680.38, 814.70, 444.06,
                254.89, 114.19, 52.14])
            dx = x[1] - x[0]
            x_min = 0.
            x_max = x[-1] + 0.5 * dx
            mask = (x > x_min-dx)  # We need one more point for extrapolation.
            function = interp1d(x[mask], np.log(y[mask]),
                                kind='cubic', fill_value="extrapolate")
        elif self._prior_t_E == 'Mroz+20':
            # XXX - TO DO:
            # - documentation
            # - smooth the input data from M+20 and note that
            x = np.array([
                0.74, 0.88, 1.01, 1.15, 1.28, 1.42, 1.55, 1.69,
                1.82, 1.96, 2.09, 2.23, 2.36, 2.50, 2.63])
            y = np.array([
                82.04, 94.98, 167.76, 507.81, 402.08, 681.61, 1157.51,
                1132.80, 668.12, 412.20, 236.14, 335.34, 74.88, 52.64, 97.78])
            dx = (x[1] - x[0]) / 2.
            x_min = x[0] - dx
            x_max = x[-1] + dx
            function = interp1d(x, np.log(y),
                                kind='cubic', fill_value="extrapolate")
        else:
            raise ValueError('unexpected internal error')

        self._prior_t_E_data['x_min'] = x_min
        self._prior_t_E_data['x_max'] = x_max
        self._prior_t_E_data['y_min'] = function(x_min)
        self._prior_t_E_data['y_max'] = function(x_max)
        self._prior_t_E_data['function'] = function

    def _parse_starting_parameters(self):
        """
        Read the starting parameters from file or
        change the format of provided information.
        """
        if self._starting_parameters_type == 'file':
            self._read_starting_parameters_from_file()
        elif self._starting_parameters_type == 'draw':
            self._parse_starting_parameters_to_be_drawn()
        else:
            raise ValueError(
                'unexpected: ' + str(self._starting_parameters_type))

    def _read_starting_parameters_from_file(self):
        """
        Read starting parameters from a file.
        """
        file_name = self._starting_parameters_input['file']
        try:
            data = np.loadtxt(file_name, unpack=True)
        except Exception:
            raise RuntimeError('Error while reading file: ' + file_name)

        if len(data.shape) != 2 or data.shape[0] != self._n_fit_parameters:
            raise ValueError(
                'Something wrong in shape of data read from ' + file_name)

        self._starting_parameters_list = data.T.tolist()
        self._n_walkers = len(self._starting_parameters_list)

    def _parse_starting_parameters_to_be_drawn(self):
        """
        replace self._starting_parameters with dict that has values
        [*str*, *float*, ...]
        and make basic checks
        """
        accepted_types = ['gauss', 'uniform', 'log-uniform']

        out = dict()
        for (key, value) in self._starting_parameters_input.items():
            words = value.split()
            if words[0] not in accepted_types:
                raise ValueError(
                    'starting parameter: ' + words[0] + ' is not recognized.' +
                    'Allowed parameters: ' + str(accepted_types))
            if len(words) != 3:
                raise ValueError('Expected 3 parameters, got: ' + str(words))
            floats = []
            for word in words[1:]:
                try:
                    floats.append(float(word))
                except Exception:
                    raise ValueError('Expected float, got {:}'.format(word))
            if words[0] == 'gauss':
                if floats[1] < 0.:
                    raise ValueError(
                        'Sigma cannot be negative, got: ' + str(floats[1]))
            if words[0] in ['uniform', 'log-uniform']:
                if floats[1] < floats[0]:
                    raise ValueError(
                        'For uniform distribution, the second parameters ' +
                        'has to be larger than the first one.\n Got ' +
                        '{:} {:}'.format(floats[0], floats[1]))
            out[key] = [words[0]] + floats

        self._starting_parameters = out

    def _check_fixed_parameters(self):
        """
        Check if fixed_parameters make sense
        """
        if self._fixed_parameters is None:
            return

        fixed = set(self._fixed_parameters.keys())

        allowed = set(self._all_MM_parameters +
                      self._fixed_only_MM_parameters +
                      self._other_parameters)
        unknown = fixed - allowed
        if len(unknown) > 0:
            raise ValueError('Unknown fixed parameters: {:}'.format(unknown))

        if self._task == 'plot':
            return

        repeated = set(self._fit_parameters).intersection(fixed)
        if len(repeated) > 0:
            raise ValueError(
                'Some parameters are both fitted and fixed: ' +
                '{:}'.format(repeated))

    def _make_model_and_event(self):
        """
        Set internal MulensModel instances: Model and Event
        """
        parameters = self._get_example_parameters()
        for key in self._other_parameters:
            try:
                parameters.pop(key)
            except Exception:
                pass

        kwargs = dict()
        if 'coords' in self._model_parameters:
            kwargs['coords'] = self._model_parameters['coords']

        try:
            self._model = mm.Model(parameters, **kwargs)
        except Exception:
            print("Initializer of MulensModel.Model failed.")
            print("Parameters passed: {:}".format(parameters))
            raise
        self._models_satellite = []
        for dataset in self._datasets:
            if dataset.ephemerides_file is None:
                continue
            model = mm.Model(
                parameters, ephemerides_file=dataset.ephemerides_file,
                **kwargs)
            self._models_satellite.append(model)
        key = 'limb darkening u'
        for model in [self._model] + self._models_satellite:
            if key in self._model_parameters:
                for (band, u_value) in self._model_parameters[key].items():
                    model.set_limb_coeff_u(band, u_value)
            if 'default method' in self._model_parameters:
                model.default_magnification_method = \
                    self._model_parameters['default method']
            if 'methods' in self._model_parameters:
                model.set_magnification_methods(
                    self._model_parameters['methods'])
            if 'methods parameters' in self._model_parameters:
                model.set_magnification_methods_parameters(
                    self._model_parameters['methods parameters'])
            if 'methods source 1' in self._model_parameters:
                self._model.set_magnification_methods(
                    self._model_parameters['methods source 1'], 1)
            if 'methods source 2' in self._model_parameters:
                self._model.set_magnification_methods(
                    self._model_parameters['methods source 2'], 2)

        self._event = mm.Event(self._datasets, self._model)
        self._event.sum_function = 'numpy.sum'

        self._set_n_fluxes()

    def _set_n_fluxes(self):
        """
        find out how many flux parameters there are
        """
        try:
            self._event.get_chi2()
        except ValueError:
            if 'x_caustic_in' in self._model.parameters.parameters:
                self._model.parameters.x_caustic_in = (
                    self._model.parameters.x_caustic_out + 0.01)
                self._event.get_chi2()
            else:
                raise

        n = 0
        for (i, dataset) in enumerate(self._datasets):
            k = len(self._event.fits[i].source_fluxes) + 1
            # Plus 1 is for blending.
            if i == 0:
                self._n_fluxes_per_dataset = k
            elif k != self._n_fluxes_per_dataset:
                raise ValueError(
                    'Strange internal error with number of source fluxes: ' +
                    "{:} {:} {:}".format(i, k, self._n_fluxes_per_dataset))
            n += k

        self._n_fluxes = n

    def _get_example_parameters(self):
        """
        Generate parameters *dict* according to provided starting and fixed
        parameters.
        """
        if self._fixed_parameters is None:
            parameters = dict()
        else:
            parameters = {**self._fixed_parameters}

        if self._task == 'plot':
            parameters.update(dict(zip(
                self._model_parameters['parameters'],
                self._model_parameters['values'])))
            # XXX this is some kind of a hack:
            self._best_model_theta = []
            self._fit_parameters = []
        elif self._task == 'fit':
            if self._fit_method == 'EMCEE':
                parameters.update(self._get_example_parameters_EMCEE())
            elif self._fit_method in ['MultiNest', 'UltraNest']:
                means = 0.5 * (self._max_values + self._min_values)
                parameters.update(dict(zip(self._fit_parameters, means)))
                if "x_caustic_in" in self._fit_parameters:
                    index = self._fit_parameters.index("x_caustic_in")
                    parameters["x_caustic_in"] = (
                        self._min_values[index] +
                        np.random.uniform() * self._range_values[index])
            else:
                raise ValueError('internal value')
        else:
            raise ValueError('internal value')

        parameters = self._transform_parameters(parameters)
        return parameters

    def _transform_parameters(self, parameters):
        """
        Method to be sub-classed if user defines their own microlensing parameters.
        It takes a dict as input and returns a dict.
        """
        return parameters

    def _get_example_parameters_EMCEE(self):
        """
        get sample values of parameters for EMCEE - only to make mm.Model
        """
        if self._starting_parameters_type == 'file':
            return self._extract_example_parameters_EMCEE()
        elif self._starting_parameters_type == 'draw':
            return self._draw_example_parameters_EMCEE()
        else:
            raise ValueError(
                'unexpected: ' + str(self._starting_parameters_type))

    def _extract_example_parameters_EMCEE(self):
        """
        Provide example parameters that will be used to initialize
        MM.Model and MM.Event. Sets of parameters are already read,
        so we just take 0-th set.
        """
        keys = self._fit_parameters_unsorted
        values = self._starting_parameters_list[0]
        return dict(zip(keys, values))

    def _draw_example_parameters_EMCEE(self):
        """
        Randomly draw parameters or EMCEE - only to make mm.Model.
        """
        parameters = dict()
        for (key, value) in self._starting_parameters.items():
            # We treat Cassan08 case differently so that
            # x_caustic_in is different than x_caustic_out.
            if key == "x_caustic_in":
                if value[0] == 'gauss':
                    parameters[key] = (
                        value[1] + value[2] * np.random.randn(1)[0])
                elif value[0] in ['uniform', 'log-uniform']:
                    parameters[key] = 0.25 * value[1] + 0.75 * value[2]
                else:
                    raise ValueError('internal error: ' + value[0])
            else:
                if value[0] == 'gauss':
                    parameters[key] = value[1]
                elif value[0] in ['uniform', 'log-uniform']:
                    parameters[key] = (value[1] + value[2]) / 2.
                else:
                    raise ValueError('internal error: ' + value[0])
        return parameters

    def _get_starting_parameters(self):
        """
        Generate random parameters or read them from file.
        Check if there are enough of them and store.
        """
        if self._starting_parameters_type == 'file':
            starting = self._starting_parameters_list
        elif self._starting_parameters_type == 'draw':
            starting = self._generate_random_parameters()
        else:
            raise ValueError(
                'unexpected: ' + str(self._starting_parameters_type))

        self._check_and_store_generated_random_parameters(starting)

    def _generate_random_parameters(self):
        """
        Generate a number of starting parameters values.
        It is checked if parameters are within the prior.
        """
        max_iteration = 20 * self._n_walkers
        if self._fit_constraints["no_negative_blending_flux"]:
            max_iteration *= 5

        starting = []
        for parameter in self._fit_parameters:
            settings = self._starting_parameters[parameter]
            values = self._get_samples_from_distribution(
                max_iteration, settings)
            starting.append(values)

        return np.array(starting).T.tolist()

    def _get_samples_from_distribution(self, n, settings):
        """
        Get n samples from a given distribution (settings[0]).
        The meaning and number of settings[1:] depends on particular
        distribution.
        """
        if settings[0] == 'gauss':
            values = settings[2] * np.random.randn(n) + settings[1]
        elif settings[0] == 'uniform':
            values = np.random.uniform(
                low=settings[1], high=settings[2], size=n)
        elif settings[0] == 'log-uniform':
            beg = math.log(settings[1])
            end = math.log(settings[2])
            values = np.exp(np.random.uniform(beg, end, n))
        else:
            raise ValueError('Unrecognized keyword: ' + settings[0])

        return values

    def _check_and_store_generated_random_parameters(self, starting):
        """
        Check if the set of points provided has at least self._n_walkers
        points inside the prior and save these.
        """
        verified = self._check_generated_random_parameters(starting)

        if len(verified) < self._n_walkers:
            raise ValueError(
                "Couldn't generate required starting points in a prior. "
                "Most probably you have to correct at least one of: "
                "starting_parameters, min_values, max_values, or "
                "fit_constraints.\nGot " + str(len(verified)) + " walkers in "
                "the prior, but required " + str(self._n_walkers) + ".\n"
                "If you think the code should work with your settings, "
                "then please contact Radek Poleski.")

        self._kwargs_EMCEE['initial_state'] = verified

    def _check_generated_random_parameters(self, starting):
        """
        Check if the set of points provided has at least self._n_walkers
        points inside the prior.
        """
        out = []
        for point in starting:
            ln_prob = self._ln_prob(point)
            if self._return_fluxes:
                ln_prob = ln_prob[0]
            if ln_prob > -np.inf:
                out.append(point)
                if len(out) == self._n_walkers:
                    break

        return out

    def _ln_prob(self, theta):
        """
        Log probability of the model - combines _ln_prior(), _ln_like(),
        and constraints which include fluxes.

        NOTE: we're using np.log(), i.e., natural logarithms.
        """
        if self._fit_method == "EMCEE":
            ln_prior = self._ln_prior(theta)
            if not np.isfinite(ln_prior):
                return self._return_ln_prob(-np.inf)
        elif self._fit_method == "UltraNest":
            ln_prior = self._ln_prior_t_E() if self._prior_t_E else 0.

        ln_like = self._ln_like(theta)
        if not np.isfinite(ln_like):
            return self._return_ln_prob(-np.inf)

        ln_prob = ln_prior + ln_like

        fluxes = self._get_fluxes()

        ln_prior_flux = self._run_flux_checks_ln_prior(fluxes)
        if not np.isfinite(ln_prior_flux):
            return self._return_ln_prob(-np.inf)

        ln_prob += ln_prior_flux

        if self._fit_method == "EMCEE":
            self._update_best_model_EMCEE(ln_prob, theta, fluxes)
            return self._return_ln_prob(ln_prob, fluxes)

        return ln_prob

    def _return_ln_prob(self, value, fluxes=None):
        """
        used to parse output of _ln_prob() in order to make that function
        shorter
        """
        if value == -np.inf:
            if self._return_fluxes:
                return (value, [0.] * self._n_fluxes)
            else:
                return value
        else:
            if self._return_fluxes:
                if fluxes is None:
                    raise ValueError('Unexpected error!')
                return (value, fluxes)
            else:
                return value

    def _set_model_parameters(self, theta):
        """
        Set microlensing parameters of self._model

        Note that if only plotting functions are called,
        then self._fit_parameters and theta are empty.
        """
        if self._task == 'plot':
            return

        parameters = dict(zip(self._fit_parameters, theta))
        parameters = self._transform_parameters(parameters)

        if len(self._fit_parameters_other) == 0:
            for (parameter, value) in parameters.items():
                setattr(self._model.parameters, parameter, value)
        else:
            for (parameter, value) in parameters.items():
                if parameter not in self._fit_parameters_other:
                    setattr(self._model.parameters, parameter, value)
                else:
                    self._other_parameters_dict[parameter] = value

    def _ln_prior(self, theta):
        """
        Check if fitting parameters are within the prior.
        Constraints from self._fit_constraints:
         - on blending flux are NOT applied here,
           but in _run_flux_checks_ln_prior(),
         - on t_E are applied here.

        NOTE: we're using np.log(), i.e., natural logarithms.
        """
        inside = 0.
        outside = -np.inf

        for (index, limit) in self._min_values_indexed.items():
            if theta[index] < limit:
                return outside

        for (index, limit) in self._max_values_indexed.items():
            if theta[index] > limit:
                return outside

        if "x_caustic_in" in self._model.parameters.parameters:
            self._set_model_parameters(theta)
            if not self._check_valid_Cassan08_trajectory():
                return outside

        ln_prior = inside

        if self._prior_t_E is not None:
            self._set_model_parameters(theta)
            ln_prior += self._ln_prior_t_E()

        if self._priors is not None:
            self._set_model_parameters(theta)
            for (parameter, prior_settings) in self._priors.items():
                if parameter in ['pi_E_N', 'pi_E_E']:
                    # Other parameters can be added here. XXX
                    value = self._model.parameters.parameters[parameter]
                    ln_prior += self._get_ln_prior_for_1_parameter(
                        value, prior_settings)

                else:
                    raise ValueError('prior not handled: ' + parameter)

        return ln_prior

    def _check_valid_Cassan08_trajectory(self):
        """
        Check if current model (that has to be in Cassan08 parameterization)
        has valid trajectory.
        """
        sampling = self._model.parameters.uniform_caustic_sampling
        valid = sampling.check_valid_trajectory(
            self._model.parameters.x_caustic_in,
            self._model.parameters.x_caustic_out)
        return valid

    def _get_ln_prior_for_1_parameter(self, value, settings):
        """
        Calculate ln(prior) for given value and settings
        """
        if settings[0] == 'gauss':
            sigma = settings[2]
            diff = value - settings[1]
            return -0.5*(diff/sigma)**2 - math.log(math.sqrt(2*np.pi)*sigma)
        else:
            raise ValueError('Case not handelded yet: ' + settings[0])

    def _ln_prior_t_E(self):
        """
        Get log prior for t_E of current model. This function is executed
        if there is t_E prior.
        """
        if self._prior_t_E not in ['Mroz+17', 'Mroz+20']:
            raise ValueError('unexpected internal error: ' + self._prior_t_E)

        try:
            x = math.log10(self._model.parameters.t_E)
        except ValueError:
            if 'x_caustic_in' in self._model.parameters.parameters:
                return -np.inf
            else:
                raise

        if x > self._prior_t_E_data['x_max']:
            dy = -3. * math.log(10) * (x - self._prior_t_E_data['x_max'])
            return self._prior_t_E_data['y_max'] + dy
        elif x > self._prior_t_E_data['x_min']:
            return self._prior_t_E_data['function'](x)
        else:
            out = self._prior_t_E_data['y_min'] + 0.
            if self._prior_t_E == 'Mroz+20':
                out += 3. * math.log(10) * (x - self._prior_t_E_data['x_min'])
            return out

    def _ln_like(self, theta):
        """
        likelihood function
        """
        self._set_model_parameters(theta)

        chi2 = self._event.get_chi2()
        out = -0.5 * chi2

        if self._print_model:
            self._print_current_model(theta, chi2)

        if self._task == 'fit' and len(self._other_parameters_dict) > 0:
            out += self._get_ln_probability_for_other_parameters()

        return out

    def _print_current_model(self, theta, chi2):
        """
        print the chi2 and parameters for model provided
        """
        out = "{:.4f}  {:}".format(chi2, " ".join([repr(x) for x in theta]))

        flush = False
        cond_1 = self._print_model_i <= 1000 and self._print_model_i % 10 == 0
        cond_2 = self._print_model_i > 1000 and self._print_model_i % 100 == 0
        if self._print_model_i < 100 or cond_1 or cond_2:
            flush = True

        print(out, file=self._print_model_file, flush=flush)
        self._print_model_i += 1

    def _get_ln_probability_for_other_parameters(self):
        """
        Function that defines calculation of
        ln(probability(other_parameters)).
        The logarithm is to the base of the constant e.

        If you have defined other_parameters, then you have to implement
        child class of UlensModelFit and re-define this function.

        NOTE: your implementation should primarily use *dict*
        `self._other_parameters_dict`, but all MM parameters are already
        set and kept in *MM.Event* instance `self._event`.
        """
        raise NotImplementedError(
            'You have to subclass this class and re-implement this function')

    def _get_fluxes(self):
        """
        Extract all fluxes and return them in a list.
        """
        fluxes = []
        for (i, dataset) in enumerate(self._datasets):
            fluxes += self._event.fits[i].source_fluxes.tolist()
            fluxes.append(self._event.fits[i].blend_flux)

        return fluxes

    def _sumup_inside_prior(self, fluxes, key, inside, index_plus):
        """
        Calculates the contribution to the ln_prior
        from specified color constraints
        Parameters :
            fluxes: *array*
                Array with fluxes of the current model.
            key: *str*
                constrain key.
            inside: *float*
                ln_prior contribution
            index_plus: *int*
                For a single source, index_plus=0;
                for a binary source, index_plus=0 or 1.
        Returns :
            inside: *float*
                Evaluated ln_prior contribution
        """
        settings = self._fit_constraints[key]
        index1 = (settings[3])*self._n_fluxes_per_dataset + index_plus
        index2 = (settings[4])*self._n_fluxes_per_dataset + index_plus
        value = mm.Utils.get_mag_from_flux(
            fluxes[index1])-mm.Utils.get_mag_from_flux(fluxes[index2])
        inside += self._get_ln_prior_for_1_parameter(value, settings[:-2])

        return inside

    def _run_flux_checks_ln_prior(self, fluxes):
        """
        Run the checks on fluxes - are they in the prior?
        """
        inside = 0.
        outside = -np.inf

        if self._fit_constraints["no_negative_blending_flux"]:
            blend_index = self._n_fluxes_per_dataset - 1
            if fluxes[blend_index] < 0.:
                return outside

        inside += self._apply_negative_blending_flux_sigma_mag_prior(fluxes)
        if self._fit_method == "EMCEE":
            inside += self._apply_color_prior(fluxes)

        return inside

    def _apply_negative_blending_flux_sigma_mag_prior(self, fluxes):
        """
        Apply the negative blending flux sigma magnitude priotr.
        """
        inside = 0.0
        key = "negative_blending_flux_sigma_mag"

        if key in self._fit_constraints:
            sigma, datasets = self._fit_constraints[key]
            for i, dataset in enumerate(self._datasets):
                if i in datasets:
                    blend_index = ((i + 1) * self._n_fluxes_per_dataset) - 1
                    if fluxes[blend_index] < 0.0:
                        inside += -0.5 * (fluxes[blend_index] / sigma) ** 2

        return inside

    def _apply_color_prior(self, fluxes):
        """
        Apply the color constraints.
        """
        inside = 0.0
        key = 'color'
        if key in self._fit_constraints:
            for i in range(self._n_fluxes_per_dataset - 1):
                inside += self._sumup_inside_prior(fluxes, key, inside, i)

        key = 'color source 1'
        if key in self._fit_constraints:
            inside += self._sumup_inside_prior(fluxes, key, inside, 0)

        key = 'color source 2'
        if key in self._fit_constraints:
            inside += self._sumup_inside_prior(fluxes, key, inside, 1)
        return inside

    def _update_best_model_EMCEE(self, ln_prob, theta, fluxes):
        """
        Check if the current model is the best one and save information.
        """
        if ln_prob < self._best_model_ln_prob:
            return

        self._best_model_ln_prob = ln_prob
        self._best_model_theta = theta
        self._best_model_fluxes = fluxes

    def _setup_fit(self):
        """
        Setup what is needed for fitting after MulensModel.Event is set up.
        """
        if self._fit_method == 'EMCEE':
            self._setup_fit_EMCEE()
        elif self._fit_method == 'MultiNest':
            self._setup_fit_MultiNest()
        elif self._fit_method == 'UltraNest':
            self._setup_fit_UltraNest()
        else:
            raise ValueError('internal bug')

    def _setup_fit_EMCEE(self):
        """
        Setup EMCEE fit
        """
        self._sampler = emcee.EnsembleSampler(
            self._n_walkers, self._n_fit_parameters, self._ln_prob)

    def _setup_fit_MultiNest(self):
        """
        Prepare MultiNest fit
        """
        self._kwargs_MultiNest['Prior'] = self._transform_unit_cube
        self._kwargs_MultiNest['LogLikelihood'] = self._ln_like_MN
        self._kwargs_MultiNest['resume'] = False

        self._kwargs_MultiNest['n_dims'] = self._n_fit_parameters
        self._kwargs_MultiNest['n_params'] = self._kwargs_MultiNest['n_dims']
        if self._return_fluxes:
            self._kwargs_MultiNest['n_params'] += self._n_fluxes

    def _setup_fit_UltraNest(self):
        """
        Prepare UltraNest fit, declaring sampler instance.
        If the names of the derived parameters are not given, the source
        and blending fluxes are assigned, with indexes depending on the
        number of sources (s1, s2) and datasets (_1, _2).
        """
        if self._return_fluxes:
            if len(self._derived_param_names_UltraNest) == 0:
                if self._flux_names is None:
                    self._flux_names = self._get_fluxes_names_to_print()
                self._derived_param_names_UltraNest = self._flux_names

        n_dims = self._n_fit_parameters
        n_params = n_dims + self._n_fluxes_per_dataset * self._return_fluxes
        t_kwargs = {'n_dims': n_dims, 'n_params': n_params}
        self._sampler = ultranest.ReactiveNestedSampler(
            self._fit_parameters, self._ln_prob,
            transform=lambda cube: self._transform_unit_cube(cube, **t_kwargs),
            derived_param_names=self._derived_param_names_UltraNest,
            log_dir=self._log_dir_UltraNest
        )

    def _transform_unit_cube(self, cube, n_dims, n_params):
        """
        Transform MultiNest/UltraNest unit cube to microlensing parameters.

        MultiNest: based on SafePrior() in
        https://github.com/JohannesBuchner/PyMultiNest/blob/master/
        pymultinest/solve.py
        UltraNest: based on the above and UltraNest documentation
        https://johannesbuchner.github.io/UltraNest/example-sine-line.html

        NOTE: We call self._ln_like() here (and remember the result)
        because in MultiNest you can add fluxes only in "prior" function,
        not in likelihood function.
        """
        cube_out = self._min_values + cube[:n_dims] * self._range_values
        if self._fit_method == "MultiNest":
            for i in range(n_dims):
                cube[i] = cube_out[i]

        if "x_caustic_in" in self._model.parameters.parameters:
            self._set_model_parameters(cube_out)
            if not self._check_valid_Cassan08_trajectory():
                self._last_ln_like = -1.e300
                self._last_theta = cube_out
                if self._return_fluxes:
                    self._last_fluxes = np.zeros(n_params - n_dims)
                    if self._fit_method == "MultiNest":
                        for i in range(n_dims, n_params):
                            cube[i] = 0.
                        return
                    cube_out = np.append(cube_out, self._last_fluxes)
                    return cube_out

        self._last_ln_like = self._ln_like(cube_out)
        self._last_theta = cube_out

        if self._return_fluxes:
            fluxes = self._get_fluxes()
            self._last_fluxes = fluxes
            if self._fit_method == "UltraNest":
                cube_out = np.append(cube_out, fluxes)
                return cube_out
            for i in range(n_dims, n_params):
                cube[i] = fluxes[i-n_dims]

    def _ln_like_MN(self, theta, n_dim, n_params, lnew):
        """
        Calculate likelihood and save if its best model.
        This is used for MultiNest fitting.
        """
        for i in range(n_dim):
            if self._last_theta[i] != theta[i]:
                msg = "internal bug:\n{:}\n{:}\n{:}"
                raise ValueError(msg.format(i, self._last_theta[i], theta[i]))

        ln_like = self._last_ln_like

        if ln_like > self._best_model_ln_prob:
            self._best_model_ln_prob = ln_like
            self._best_model_theta = np.array(theta[:n_dim])
            if self._return_fluxes:
                self._best_model_fluxes = self._last_fluxes

        ln_max = -1.e300
        if not np.isfinite(ln_like) or ln_like < ln_max:
            if not np.isfinite(ln_like):
                msg = "problematic likelihood: {:}\nfor parameters: {:}"
                warnings.warn(msg.format(ln_like, theta))
            ln_like = ln_max

        return ln_like

    def _run_fit(self):
        """
        Call the method that does the fit.
        """
        if self._fit_method == 'EMCEE':
            self._run_fit_EMCEE()
        elif self._fit_method == 'MultiNest':
            self._run_fit_MultiNest()
        elif self._fit_method == 'UltraNest':
            self._run_fit_UltraNest()
        else:
            raise ValueError('internal bug')

    def _run_fit_EMCEE(self):
        """
        Run EMCEE
        """
        self._sampler.run_mcmc(**self._kwargs_EMCEE)

    def _run_fit_MultiNest(self):
        """
        Run MultiNest fit
        """
        mn_run(**self._kwargs_MultiNest)

    def _run_fit_UltraNest(self):
        """
        Run Ultranest fit
        """
        min_n_live = self._kwargs_UltraNest.get("min_num_live_points", 400)
        cluster_n_live = 40 if min_n_live >= 40 else min_n_live
        self._kwargs_UltraNest['cluster_num_live_points'] = cluster_n_live

        self._result_UltraNest = self._sampler.run(**self._kwargs_UltraNest)

    def _finish_fit(self):
        """
        Make the things that are necessary after the fit is done.
        Currently it's just closing the file with all models and
        reads the output files (only for MultiNest).
        """
        if self._print_model:
            if self._print_model_file is not sys.stdout:
                self._print_model_file.close()
                self._print_model = False

        if self._fit_method == 'MultiNest':
            base = self._kwargs_MultiNest['outputfiles_basename']
            self._analyzer = Analyzer(n_params=self._n_fit_parameters,
                                      outputfiles_basename=base)
            self._analyzer_data = self._analyzer.get_data()

            if self._kwargs_MultiNest['multimodal']:
                self._read_multimode_posterior_MultiNest()
                self._read_multimode_best_models_MultiNest()

    def _read_multimode_posterior_MultiNest(self):
        """
        We read data from MultiNest output file [root]post_separate.dat.
        It has 2 empty lines then info on a mode at this repeats N_modes
        times. We read it twice - first to get all the data and then to
        find how many samples there are in each mode.
        """
        data = np.loadtxt(self._analyzer.post_file)

        n_samples = []
        skip = False
        with open(self._analyzer.post_file) as in_data:
            for line in in_data.readlines():
                if skip:
                    skip = False
                    continue
                if len(line) == 1:
                    skip = True
                    n_samples.append(0)
                else:
                    n_samples[-1] += 1

        if data.shape[0] != sum(n_samples):
            raise ValueError('Error in file ' + self._analyzer.post_file +
                             str(data.shape) + " vs. " + str(n_samples))

        self._MN_samples_modes_all = data
        self._MN_modes_indexes = n_samples
        self._n_modes = len(n_samples)

    def _read_multimode_best_models_MultiNest(self):
        """
        read and process information about best models
        (i.e., highest likelihood, not maximum a posteriori) for each mode
        """
        out = dict()
        for mode in self._analyzer.get_mode_stats()['modes']:
            out[mode['index']] = {"parameters": mode['maximum']}
            self._set_model_parameters(mode['maximum'])
            out[mode['index']]["chi2"] = self._event.get_chi2()
            # The above line is not best performence, but easy solution.

        self._best_models_for_modes_MN = out

    def _parse_results(self):
        """
        Call the function that prints and saves results
        """
        if self._fit_method == "EMCEE":
            self._parse_results_EMCEE()
            if self._posterior_file_name is not None:
                self._save_posterior_EMCEE()
        elif self._fit_method == "MultiNest":
            self._parse_results_MultiNest()
        elif self._fit_method == "UltraNest":
            self._parse_results_UltraNest()
        else:
            raise ValueError('internal bug')

        # Below we close open files and remove temporary ones.
        if self._yaml_results:
            if self._yaml_results_file is not sys.stdout:
                self._yaml_results_file.close()
        if self._fit_method == "MultiNest":
            if self._MN_temporary_files:
                shutil.rmtree(self._kwargs_MultiNest['outputfiles_basename'],
                              ignore_errors=True)

    def _parse_results_EMCEE(self):
        """
        Print and save results from EMCEE fitting.

        This version works with EMCEE version 2.X and 3.0.
        """
        if self._yaml_results:
            lst = [mm.__version__, __version__]
            code_version = "MulensModel and script versions: {:}".format(lst)
            print(code_version, **self._yaml_kwargs)

        accept_rate = np.mean(self._sampler.acceptance_fraction)
        out = "Mean acceptance fraction: {0:.3f}".format(accept_rate)
        print(out)
        if self._yaml_results:
            print(out, **self._yaml_kwargs)

        auto_time = np.mean(self._sampler.get_autocorr_time(
            quiet=True, discard=self._fitting_parameters['n_burn']))
        out = "Mean autocorrelation time [steps]: {0:.1f}".format(auto_time)
        print(out)
        if self._yaml_results:
            print(out, **self._yaml_kwargs)
        self._extract_posterior_samples_EMCEE()

        if self._yaml_results and isinstance(self._fixed_parameters, dict):
            print("Fixed parameters:", **self._yaml_kwargs)
            for (key, value) in self._fixed_parameters.items():
                print("    {:} : {:}".format(key, value), **self._yaml_kwargs)

        print("Fitted parameters:")
        self._print_results(self._samples_flat)
        if self._yaml_results:
            print("Fitted parameters:", **self._yaml_kwargs)
            self._print_yaml_results(self._samples_flat)
        self._shift_t_0_in_samples()

        if self._return_fluxes:
            print("Fitted fluxes (source and blending):")
            blob_samples = self._get_fluxes_to_print_EMCEE()
            self._print_results(blob_samples, names='fluxes')
            if self._yaml_results:
                print("Fitted fluxes: # (source and blending)", **self._yaml_kwargs)
                self._print_yaml_results(blob_samples, names='fluxes')

        self._print_best_model()
        if self._yaml_results:
            self._print_yaml_best_model()

        if hasattr(self, "_shift_t_0_val") and self._shift_t_0 and self._yaml_results:
            print("Plots shift_t_0 : {:}".format(self._shift_t_0_val), **self._yaml_kwargs)

    def _extract_posterior_samples_EMCEE(self):
        """
        set self._samples_flat and self._samples for EMCEE
        """
        n_burn = self._fitting_parameters['n_burn']
        self._samples = self._sampler.chain[:, n_burn:, :]
        for parameter in self._parse_posterior_abs:
            index = self._fit_parameters.index(parameter)
            self._samples[:, :, index] = np.fabs(self._samples[:, :, index])

        n_fit = self._n_fit_parameters
        self._samples_flat = self._samples.copy().reshape((-1, n_fit))
        if 'trace' not in self._plots:
            self._samples = None

    def _print_results(self, data, names="parameters", mode=None):
        """
        calculate and print median values and +- 1 sigma for given parameters
        """
        if names == "parameters":
            ids = self._fit_parameters
        elif names == "fluxes":
            if self._flux_names is None:
                self._flux_names = self._get_fluxes_names_to_print()
            ids = self._flux_names
        else:
            raise ValueError('internal bug')

        if self._fit_method == "EMCEE":
            results = self._get_weighted_percentile(data)
        elif self._fit_method in ["MultiNest", "UltraNest"]:
            if mode is None:
                weights = self._samples_flat_weights
            else:
                weights = self._samples_modes_flat_weights[mode]
            results = self._get_weighted_percentile(data, weights=weights)
        else:
            raise ValueError("internal bug")

        print(self._format_results(ids, results))

    def _format_results(self, ids, results, yaml=False, begin=""):
        """
        take a list of parameters and a list of results and
        return properly formatted string
        """
        text = ""
        for (parameter, results_) in zip(ids, results):
            format_ = "{:} : {:.5f} +{:.5f} -{:.5f}\n"
            if parameter != 'q':
                format_ = "{:} : {:.5f} +{:.5f} -{:.5f}\n"
                if yaml:
                    format_ = "{:} : [{:.5f}, +{:.5f}, -{:.5f}]\n"
            else:
                format_ = "{:} : {:.7f} +{:.7f} -{:.7f}\n"
                if yaml:
                    format_ = "{:} : [{:.7f}, +{:.7f}, -{:.7f}]\n"
            if parameter in self._parse_posterior_abs:
                parameter = "|{:}|".format(parameter)
            text += (begin + format_).format(parameter, *results_)
        return text[:-1]

    def _print_yaml_results(self, data, names="parameters", mode=None):
        """
        calculate and print in yaml format median values and +- 1 sigma
        for given parameters
        """
        begin = "    "
        if names == "parameters":
            ids = self._fit_parameters
        elif names == "fluxes":
            if self._flux_names is None:
                self._flux_names = self._get_fluxes_names_to_print()
            ids = self._flux_names
        else:
            raise ValueError('internal bug')

        if self._fit_method == "EMCEE":
            results = self._get_weighted_percentile(data)
        elif self._fit_method in ["MultiNest", "UltraNest"]:
            if mode is None:
                weights = self._samples_flat_weights
            else:
                weights = self._samples_modes_flat_weights[mode]
            results = self._get_weighted_percentile(data, weights=weights)
        else:
            raise ValueError("internal bug")

        print("# [median, sigma+, sigma-]", **self._yaml_kwargs)
        print(self._format_results(ids, results, yaml=True, begin=begin), **self._yaml_kwargs)

    def _get_fluxes_names_to_print(self):
        """
        get strings to be used as names of parameters to be printed
        """
        if self._n_fluxes_per_dataset == 2:
            s_or_b = ['s', 'b']
        elif self._n_fluxes_per_dataset == 3:
            s_or_b = ['s1', 's2', 'b']
        else:
            raise ValueError(
                'Internal error: ' + str(self._n_fluxes_per_dataset))
        n = self._n_fluxes_per_dataset
        flux_names = ['flux_{:}_{:}'.format(s_or_b[i % n], i // n+1)
                      for i in range(self._n_fluxes)]
        return flux_names

    def _get_weighted_percentile(
            self, data, fractions=[0.158655, 0.5, 0.841345], weights=None):
        """
        Calculate weighted percentile of the data. Data can be weighted or not.
        """
        if weights is None:
            kwargs = dict()
            if data.shape[0] > data.shape[1]:
                kwargs['axis'] = 0
            results = np.percentile(data, 100.*np.array(fractions), **kwargs)
        else:
            results = []
            for i in range(data.shape[1]):
                data_ = data[:, i]
                indexes = np.argsort(data_)
                weights_sorted = weights[indexes]
                weights_cumulative = np.cumsum(weights_sorted)
                weighted_quantiles = weights_cumulative - 0.5 * weights_sorted
                weighted_quantiles /= weights_cumulative[-1]
                results.append(
                    np.interp(fractions, weighted_quantiles, data_[indexes]))
            results = np.array(results).T

        out = []
        for i in range(results.shape[1]):
            median = results[1, i]
            out.append([median, results[2, i]-median, median-results[0, i]])

        return out

    def _shift_t_0_in_samples(self):
        """
        shift the values of t_0, t_0_1, and t_0_2:
        """
        if not self._shift_t_0:
            return

        for name in ['t_0', 't_0_1', 't_0_2']:
            if name in self._fit_parameters:
                index = self._fit_parameters.index(name)
                values = self._samples_flat[:, index]
                self._shift_t_0_val = int(np.mean(values))
                try:
                    self._samples_flat[:, index] -= self._shift_t_0_val
                    if 'trace' in self._plots:
                        self._samples[:, :, index] -= self._shift_t_0_val
                except TypeError:
                    fmt = ("Warning: extremely wide range of posterior {:}: "
                           "from {:} to {:}")
                    warnings.warn(
                        fmt.format(name, np.min(values), np.max(values)))
                    self._samples_flat[:, index] = values - self._shift_t_0_val
                    if 'trace' in self._plots:
                        self._samples[:, :, index] = (
                            self._samples[:, :, index] - self._shift_t_0_val)

            if self._fixed_parameters is not None:
                if name in self._fixed_parameters.keys():
                    self._shift_t_0_val = int(self._fixed_parameters[name])

    def _get_fluxes_to_print_EMCEE(self):
        """
        prepare values to be printed for EMCEE fitting
        """
        try:
            blobs = np.array(self._sampler.blobs)
        except Exception as exception:
            raise ValueError('There was some issue with blobs:\n' +
                             str(exception))
        blob_sampler = np.transpose(blobs, axes=(1, 0, 2))
        blob_samples = blob_sampler[:, self._fitting_parameters['n_burn']:, :]
        blob_samples = blob_samples.reshape((-1, self._n_fluxes))

        return blob_samples

    def _print_best_model(self):
        """
        print best model found
        """
        print("Best model:")
        if self._flat_priors:
            print("chi2: {:.4f}".format(-2. * self._best_model_ln_prob))
        else:
            self._ln_like(self._best_model_theta)
            print("chi2: {:.4f}".format(self._event.get_chi2()))
        print(*self._fit_parameters)
        print(*list(self._best_model_theta))
        if self._return_fluxes:
            print("Fluxes:")
            print(*list(self._best_model_fluxes))

    def _print_yaml_best_model(self, begin="", mode=None):
        """
        print in yaml format best model found
        """
        yaml_txt = begin + "Best model:\n"

        if mode is None:
            zip_1 = zip(self._fit_parameters, self._best_model_theta)
            zip_2 = zip(self._flux_names, self._best_model_fluxes)
            if self._flat_priors:
                chi2 = -2. * self._best_model_ln_prob
            else:
                self._ln_like(self._best_model_theta)
                chi2 = self._event.get_chi2()
        else:
            zip_1 = zip(self._fit_parameters,
                        mode['parameters'][:self._n_fit_parameters])
            zip_2 = zip(self._flux_names,
                        mode['parameters'][self._n_fit_parameters:])
            chi2 = mode['chi2']

        yaml_txt += (begin + "  chi2: {:.4f}\n").format(chi2)
        yaml_txt += begin + "  Parameters:\n"
        format_ = begin + "    {:}: {:}\n"
        for (parameter, results_) in zip_1:
            yaml_txt += format_.format(parameter, results_)

        if self._flux_names is None:
            self._flux_names = self._get_fluxes_names_to_print()
        yaml_txt += begin + "  Fluxes:\n"
        for (parameter, results_) in zip_2:
            yaml_txt += format_.format(parameter, results_)

        print(yaml_txt, end="", **self._yaml_kwargs)

    def _save_posterior_EMCEE(self):
        """
        save 3D cube with posterior to a numpy array
        """
        n_burn = self._fitting_parameters.get('n_burn', 0)
        samples = self._sampler.chain[:, n_burn:, :]
        if self._posterior_file_fluxes == 'all':
            blobs = np.array(self._sampler.blobs)
            blobs = np.transpose(blobs, axes=(1, 0, 2))[:, n_burn:, :]
            samples = np.dstack((samples, blobs))
        np.save(self._posterior_file_name, samples)

    def _parse_results_MultiNest(self):
        """
        Parse results of MultiNest fitting
        """
        self._extract_posterior_samples_MultiNest()

        if self._kwargs_MultiNest['multimodal']:
            self._parse_results_MultiNest_multimodal()
        else:
            self._parse_results_MultiNest_singlemode()

        self._shift_t_0_in_samples()

        self._print_best_model()
        if self._yaml_results:
            self._print_yaml_best_model()

    def _parse_results_MultiNest_multimodal(self):
        """
        Print parameters and fluxes for each mode separately
        """
        out = "Number of modes found: {:}".format(self._n_modes)
        print(out)
        if self._yaml_results:
            print(out, **self._yaml_kwargs)
        if self._return_fluxes:
            print("Fitted parameters and fluxes (source and blending) plus best model info:")
        else:
            print("Fitted parameters:")

        self._set_mode_probabilities()

        for i_mode in range(self._n_modes):
            self._parse_results_MultiNest_multimodal_one_mode(i_mode)

        print(" END OF MODES")
        if self._yaml_results:
            print("# END OF MODES", **self._yaml_kwargs)

    def _parse_results_MultiNest_multimodal_one_mode(self, i_mode):
        """
        Print parameters and fluxes for one of many modes
        """
        probability = self._mode_probabilities[i_mode]
        err = self._mode_probabilities_error[i_mode]
        accuracy = self._get_accuracy(err)
        samples = self._samples_modes_flat[i_mode]
        fluxes = self._samples_modes_flat_fluxes[i_mode]
        mode = self._best_models_for_modes_MN[i_mode]

        fmt = (" MODE {:} probability: {:." + str(accuracy) +
               "f} +- {:." + str(accuracy) + "f}")
        print(fmt.format(i_mode+1, probability, err))
        self._print_results(samples, mode=i_mode)

        if self._yaml_results:
            fmt = ("MODE {:}:\n  probability: {:}\n  probability_sigma: {:}\n  Fitted parameters: ")
            print(fmt.format(i_mode+1, probability, err), end="", **self._yaml_kwargs)
            self._print_yaml_results(samples, mode=i_mode)

        if self._return_fluxes:
            self._print_results(fluxes, names="fluxes")
            if self._yaml_results:
                print("  Fitted fluxes: # source and blending ", end="", **self._yaml_kwargs)
                self._print_yaml_results(fluxes, names="fluxes")

        print("{:.4f}".format(mode['chi2']))
        print(*mode['parameters'][:self._n_fit_parameters])
        print(*mode['parameters'][self._n_fit_parameters:])
        if self._yaml_results:
            self._print_yaml_best_model(mode=mode, begin="  ")

    def _parse_results_MultiNest_singlemode(self):
        """
        Print results for MultiNest run in "single mode" setup.
        Note that this is different than
        _parse_results_MultiNest_multimodal_one_mode()
        """
        print("Fitted parameters:")
        self._print_results(self._samples_flat)

        if self._yaml_results:
            print("Fitted parameters:", **self._yaml_kwargs)
            self._print_yaml_results(self._samples_flat)

        if self._return_fluxes:
            print("Fitted fluxes (source and blending):")
            flux_samples = self._get_fluxes_to_print_MultiNest()
            self._print_results(flux_samples, names='fluxes')
            if self._yaml_results:
                print("Fitted fluxes: # (source and blending)", **self._yaml_kwargs)
                self._print_yaml_results(flux_samples, names='fluxes')

    def _set_mode_probabilities(self):
        """
        Calculate probabilities of each mode and its uncertainty
        """
        modes = self._analyzer.get_mode_stats()['modes']
        key_lnZ = 'local log-evidence'
        modes_lnZ = np.array([mode[key_lnZ] for mode in modes])
        shift = (np.max(modes_lnZ) + np.min(modes_lnZ)) / 2.
        # We subtract shift for numerical stability.
        modes_lnZ -= shift
        modes_Z = np.exp(modes_lnZ)
        self._mode_probabilities = modes_Z / np.sum(modes_Z)
        relative_error = [mode[key_lnZ + ' error'] for mode in modes]
        # Error in np.sum(modes_Z) is ignored.
        self._mode_probabilities_error = (
            relative_error * self._mode_probabilities)

    def _get_accuracy(self, uncertainty):
        """
        Return int which says how to round given value to 2 significant digits
        """
        return 2-int(np.log10(uncertainty))

    def _extract_posterior_samples_MultiNest(self):
        """
        set self._samples_flat and self._samples_flat_weights for MultiNest
        """
        index = 2 + self._n_fit_parameters

        self._samples_flat = self._analyzer_data[:, 2:index]
        self._samples_flat_weights = self._analyzer_data[:, 0]

        if self._kwargs_MultiNest['multimodal']:
            self._samples_modes_flat = []
            self._samples_modes_flat_weights = []
            self._samples_modes_flat_fluxes = []
            n_begin = 0
            for n in self._MN_modes_indexes:
                n_end = n_begin + n
                weights = self._MN_samples_modes_all[n_begin:n_end, 0]
                samples = self._MN_samples_modes_all[n_begin:n_end, 2:index]
                fluxes_ = self._MN_samples_modes_all[n_begin:n_end, index:]
                self._samples_modes_flat.append(samples)
                self._samples_modes_flat_weights.append(weights)
                self._samples_modes_flat_fluxes.append(fluxes_)
                n_begin = n_end

    def _get_fluxes_to_print_MultiNest(self):
        """
        prepare flux values to be printed for MultiNest and Ultranest fitting
        """
        if self._fit_method == "MultiNest":
            index = 2 + self._n_fit_parameters
            data = self._analyzer_data
        elif self._fit_method == "UltraNest":
            index = self._n_fit_parameters
            data = self._result_UltraNest['weighted_samples']['points']

        return data[:, index:]

    def _parse_results_UltraNest(self):
        """
        Parse results of UltraNest fitting.
        Functions that print and save EMCEE results are also called here.
        """
        # re-weighted posterior samples:
        # self._samples_flat = self._result_UltraNest['samples'][:, :-2]
        # weighted samples from the posterior:
        weighted_samples = self._result_UltraNest['weighted_samples']
        index = self._n_fit_parameters
        self._samples_flat = weighted_samples['points'][:, :index]
        self._samples_flat_weights = weighted_samples['weights']
        self._sampler.print_results()

        max_like = self._result_UltraNest['maximum_likelihood']
        self._best_model_ln_prob = max_like['logl']
        self._best_model_theta = max_like['point'][:self._n_fit_parameters]
        self._best_model_fluxes = max_like['point'][self._n_fit_parameters:]
        self._parse_results_MultiNest_singlemode()

        self._shift_t_0_in_samples()
        self._print_best_model()
        if self._yaml_results:
            self._print_yaml_best_model()
            ln_ev = self._result_UltraNest['logz_single']
            ln_ev_err = self._result_UltraNest['logzerr_single']
            lns = "  ln_ev: [{:.5f}, +{:.5f}, -{:.5f}]"
            print(lns.format(ln_ev, ln_ev_err, ln_ev_err), **self._yaml_kwargs)

    def _write_residuals(self):
        """
        Write residuals to a file
        """
        if not self._residuals_output:
            return

        zip_ = zip(self._datasets, self._residuals_files, self._event.fits)
        for (dataset, name, fit) in zip_:
            if name == "-":
                continue
            (residuals, uncertainties) = fit.get_residuals(
                phot_fmt=dataset.input_fmt)
            data_out = np.array([dataset.time, residuals, uncertainties]).T
            np.savetxt(name, data_out)
            args = [1+self._datasets.index(dataset), name]
            print("Residuals for file number {:} saved in {:}".format(*args))

    def _make_plots(self):
        """
        make plots after fitting: best model, triangle plot, trace plot
        """
        if 'triangle' in self._plots:
            self._triangle_plot()
        if 'trace' in self._plots:
            self._trace_plot()
        if 'best model' in self._plots:
            self._best_model_plot()
            if 'interactive' in self._plots['best model']:
                self._make_interactive_plot()
        if 'trajectory' in self._plots:
            self._make_trajectory_plot()

    def _triangle_plot(self):
        """
        Make a triangle plot
        """
        self._reset_rcParams()

        n_bins = 40

        kwargs = {
            'bins': n_bins, 'show_titles': True, 'top_ticks': False,
            'quantiles': [0.15866, 0.5, 0.84134], 'verbose': False}

        data = self._get_samples_for_triangle_plot()
        labels = self._get_labels_for_triangle_plot()
        if data.shape[1] != len(labels):
            msg = "This should never happen: {:} {:}"
            raise ValueError(msg.format(data.shape, len(labels)))

        figure = corner.corner(data, labels=labels, **kwargs)

        self._save_figure(self._plots['triangle'].get('file'), figure=figure)

    def _reset_rcParams(self):
        """
        Reset matplotlib rcParams to their defaults
        """
        rcParams.update(rcParamsDefault)

    def _get_samples_for_triangle_plot(self):
        """
        Prepare samples that will be plotted on triangle plot
        """
        return self._samples_flat

    def _get_labels_for_triangle_plot(self):
        """
        provide list of labels to be used by triangle plot
        """
        return self._fit_parameters_latex

    def _save_figure(self, file_name, figure=None, dpi=None):
        """
        Save figure or display it
        """
        if file_name is None:
            plt.show()
        # XXX - does this work?
        # elif file_name[-4:].upper() == ".PDF":
        #    pdf = PdfPages(file_name)
        #    if figure is None:
        #        figure = plt.gcf()
        #    pdf.savefig(figure)
        else:
            caller = plt
            if figure is not None:
                caller = figure
            kwargs = dict()
            if dpi is not None:
                kwargs = {'dpi': dpi}
            if path.isfile(file_name):
                msg = "Existing file " + file_name + " will be overwritten"
                warnings.warn(msg)
            caller.savefig(file_name, **kwargs)
        plt.close()

    def _trace_plot(self):
        """
        Make a trace plot
        """
        self._reset_rcParams()

        alpha = 0.5
        plt.rcParams['font.size'] = 12
        plt.rcParams['axes.linewidth'] = 1.4
        figure_size = (7.5, 10.5)
        margins = {'left': 0.13, 'right': 0.97, 'top': 0.98, 'bottom': 0.05}

        n_grid = self._n_fit_parameters
        if len(self._fit_parameters_latex) != n_grid:
            msg = "This should never happen: {:} {:}"
            raise ValueError(
                msg.format(len(self._fit_parameters_latex), n_grid))
        grid = gridspec.GridSpec(n_grid, 1, hspace=0)

        plt.figure(figsize=figure_size)
        plt.subplots_adjust(**margins)
        x_vector = np.arange(self._samples.shape[1])

        for (i, latex_name) in enumerate(self._fit_parameters_latex):
            if i == 0:
                plt.subplot(grid[i])
                ax0 = plt.gca()
            else:
                plt.gcf().add_subplot(grid[i], sharex=ax0)
            plt.ylabel(latex_name)
            for j in range(self._samples.shape[0]):
                plt.plot(x_vector, self._samples[j, :, i], alpha=alpha)
            plt.xlim(0, self._samples.shape[1])
            plt.gca().tick_params(axis='both', which='both', direction='in',
                                  top=True, right=True)
            if i != self._n_fit_parameters - 1:
                plt.setp(plt.gca().get_xticklabels(), visible=False)
            plt.gca().set_prop_cycle(None)
        plt.xlabel('step count')

        self._save_figure(self._plots['trace'].get('file'))

    def _best_model_plot(self):
        """
        plot best model and residuals
        """
        dpi = 300

        self._ln_like(self._best_model_theta)  # Sets all parameters to
        # the best model.

        self._reset_rcParams()
        if 'rcParams' in self._plots['best model']:
            for (key, value) in self._plots['best model']['rcParams'].items():
                rcParams[key] = value

        kwargs_all = self._get_kwargs_for_best_model_plot()
        (kwargs_grid, kwargs_model, kwargs, xlim, t_1, t_2) = kwargs_all[:6]
        (kwargs_axes_1, kwargs_axes_2) = kwargs_all[6:]
        (ylim, ylim_residuals) = self._get_ylim_for_best_model_plot(t_1, t_2)

        grid = gridspec.GridSpec(**kwargs_grid)

        axes = plt.subplot(grid[0])

        self._event.plot_data(**kwargs)
        fluxes = self._event.get_ref_fluxes()

        self._plot_models_for_best_model_plot(fluxes, kwargs_model)

        self._plot_title_for_best_model_plot()

        self._plot_legend_for_best_model_plot()
        plt.xlim(*xlim)
        if ylim is not None:
            plt.ylim(*ylim)
        axes.tick_params(**kwargs_axes_1)
        if "second Y scale" in self._plots['best model']:
            self._mark_second_Y_axis_in_best_plot()

        axes = plt.subplot(grid[1])

        self._event.plot_residuals(**kwargs)
        plt.xlim(*xlim)
        plt.ylim(*ylim_residuals)
        axes.tick_params(**kwargs_axes_2)

        self._save_figure(self._plots['best model'].get('file'), dpi=dpi)

    def _get_kwargs_for_best_model_plot(self):
        """
        prepare kwargs/settings for best plot model
        """
        plot_size_ratio = 5
        hspace = 0
        tau = 1.5
        default_model = {'color': 'black', 'linewidth': 1.0, 'zorder': np.inf}

        kwargs_grid = {
            'nrows': 2, 'ncols': 1, 'height_ratios': [plot_size_ratio, 1],
            'hspace': hspace}

        (t_1, t_2) = self._get_time_limits_for_plot(tau, 'best model')
        (kwargs, xlim) = self._get_subtract_kwargs_and_xlim_for_best_model(t_1, t_2)

        kwargs_model = {
            't_start': t_1, 't_stop': t_2, **default_model, **kwargs}
        if self._model.n_sources != 1:
            kwargs_model['source_flux_ratio'] = self._datasets[0]
        if self._datasets[0].bandpass is not None:
            key = 'limb darkening u'
            if self._datasets[0].bandpass in self._model_parameters[key]:
                u = self._model_parameters[key][self._datasets[0].bandpass]
                kwargs_model['gamma'] = mm.Utils.u_to_gamma(u)

        kwargs_axes_1 = dict(
            axis='both', direction='in', bottom=True, top=True, left=True,
            right=True, labelbottom=False)
        kwargs_axes_2 = {**kwargs_axes_1, 'labelbottom': True}

        return (kwargs_grid, kwargs_model, kwargs, xlim, t_1, t_2,
                kwargs_axes_1, kwargs_axes_2)

    def _get_subtract_kwargs_and_xlim_for_best_model(self, t_1, t_2):
        """
        Should we subtract 2450000 or 2460000?
        """
        mean = (t_1 + t_2) / 2.
        if mean < 2460000.:
            kwargs = {'subtract_2450000': True, 'subtract_2460000': False}
            xlim = [t_1-2450000., t_2-2450000.]
        else:
            kwargs = {'subtract_2450000': False, 'subtract_2460000': True}
            xlim = [t_1-2460000., t_2-2460000.]

        return (kwargs, xlim)

    def _get_time_limits_for_plot(self, tau, plot_type):
        """
        find limits for the best model or trajectory plot
        """
        if 'time range' in self._plots[plot_type]:
            t_1 = self._plots[plot_type]['time range'][0]
            t_2 = self._plots[plot_type]['time range'][1]
            return (t_1, t_2)

        if self._model.n_sources == 1:
            t_1 = self._model.parameters.t_0
            t_2 = self._model.parameters.t_0
        elif self._model.n_sources == 2:
            if self._model.parameters.is_xallarap:
                t_1 = self._model.parameters.t_0
                t_2 = self._model.parameters.t_0
            else:
                t_1 = self._model.parameters.t_0_1
                t_2 = self._model.parameters.t_0_2
                if t_1 > t_2:
                    (t_1, t_2) = (t_2, t_1)
        else:
            raise ValueError('internal issue: ' + str(self._model.n_sources))

        t_1 -= tau * self._model.parameters.t_E
        t_2 += tau * self._model.parameters.t_E

        return (t_1, t_2)

    def _get_ylim_for_best_model_plot(self, t_1, t_2):
        """
        Find Y axis ranges for plots of data and their residuals.
        Use t_1 and t_2 to limit the data considered.
        """
        padding = 0.05

        y_1 = y_3 = np.inf
        y_2 = y_4 = -np.inf
        (f_source_0, f_blend_0) = self._event.get_ref_fluxes()

        for (i, data) in enumerate(self._datasets):
            mask = (data.time >= t_1) & (data.time <= t_2)
            if np.sum(mask) == 0:
                continue

            (flux, flux_err) = self._event.fits[i].scale_fluxes(
                f_source_0, f_blend_0)
            (y_value, y_err) = mm.Utils.get_mag_and_err_from_flux(
                flux, flux_err)
            mask &= np.logical_not(np.isnan(y_value) | (y_err < 0.))
            if np.sum(mask) == 0:
                continue
            y_1 = min(y_1, np.min((y_value - y_err)[mask]))
            y_2 = max(y_2, np.max((y_value + y_err)[mask]))

            (residuals, err_mag) = self._event.fits[i].get_residuals(
                phot_fmt='scaled', source_flux=f_source_0,
                blend_flux=f_blend_0)
            mask_ = np.isfinite(residuals[mask])
            y_3 = min(y_3, np.min((residuals - err_mag)[mask][mask_]))
            y_4 = max(y_4, np.max((residuals + err_mag)[mask][mask_]))

        if y_1 == np.inf:  # There are no data points in the plot.
            return (None, [0.1, -0.1])

        dy = padding * (y_2 - y_1)
        dres = padding * (y_4 - y_3)
        ylim = [y_2 + dy, y_1 - dy]
        ylim_r = [y_4 + dres, y_3 - dres]

        # Block below is the same in MulensModel.Model.plot_residuals() in
        # its version 1.15.6.
        ylim_r_max = np.max(np.abs(ylim_r))
        if ylim_r_max > 1.:
            ylim_r_max = 0.5
        ylim_residuals = [ylim_r_max, -ylim_r_max]

        if 'magnitude range' in self._plots['best model']:
            ylim = self._plots['best model']['magnitude range']

        return (ylim, ylim_residuals)

    def _plot_models_for_best_model_plot(self, fluxes, kwargs_model):
        """
        Plot best models: first ground-based (if needed, hence loop),
        then satellite ones (if needed).
        """
        for dataset in self._datasets:
            if dataset.ephemerides_file is None:
                self._model.plot_lc(source_flux=fluxes[0], blend_flux=fluxes[1], **kwargs_model)
                break

        for model in self._models_satellite:
            model.parameters.parameters = {**self._model.parameters.parameters}
            model.plot_lc(source_flux=fluxes[0], blend_flux=fluxes[1], **kwargs_model)

    def _plot_legend_for_best_model_plot(self):
        """
        advanced call to plt.legend()
        """
        if len(self._datasets) > 1 or 'legend' in self._plots['best model']:
            if 'legend' not in self._plots['best model']:
                plt.legend()
            else:
                try:
                    plt.legend(**self._plots['best model']['legend'])
                except Exception:
                    print("\npyplot.legend() failed with kwargs:")
                    print(self._plots['best model']['legend'], "\n")
                    raise

    def _plot_title_for_best_model_plot(self):
        """
        Creates title for the best model plot
        """
        if 'title' in self._plots['best model']:
            try:
                plt.title(self._plots['best model']['title'])
            except Exception:
                print("\npyplot.title() failed with kwargs:")
                print(self._plots['best model']['title'], "\n")
                raise
        else:
            return

    def _mark_second_Y_axis_in_best_plot(self):
        """
        Mark the second (right-hand side) scale for Y axis in
        the best model plot
        """
        (warning, label, ylim, color, ax2, labels, ticks, minor_ticks) = self._get_second_Y_axis_settings()
        if warning:
            ax2.get_yaxis().set_visible(False)
            return

        if minor_ticks is not None:
            ax2.set_yticks(minor_ticks, minor=True)

        ax2.set_ylabel(label).set_color(color)
        ax2.spines['right'].set_color(color)
        ax2.tick_params(axis='y', direction="in", which="both", colors=color)

        try:  # matplotlib version 3.5 or later
            ax2.set_yticks(ticks=ticks, labels=labels)
        except Exception:  # matplotlib version 3.4.X or smaller
            ax2.set_yticks(ticks=ticks)
            ax2.set_yticklabels(labels=labels)

        ax2.set_ylim(ylim[0], ylim[1])

    def _get_second_Y_axis_settings(self, ylim=False):
        """
        Creates settings for the second Y axis for the best model plot
        """
        if not ylim:
            ylim = plt.ylim()

        (magnifications, color, label, labels,  ax2) = self._second_Y_axis_settings()
        (A_range, ref_fluxes) = self._second_Y_axis_get_fluxes(ylim)
        warning1 = False
        minor_ticks = None
        if magnifications == "optimal":
            (magnifications, labels, warning1) = self._second_Y_axis_optimal(ax2, *A_range)
            minor_ticks = self._second_Y_axis_minor_ticks(ax2, magnifications, ref_fluxes)

        flux = ref_fluxes[0] * np.array(magnifications) + ref_fluxes[1]
        warning2 = self._second_Y_axis_warnings(flux, labels, magnifications, *A_range)
        ticks = mm.Utils.get_mag_from_flux(flux)

        return (warning1 or warning2, label, ylim, color, ax2, labels, ticks, minor_ticks)

    def _second_Y_axis_settings(self):
        """
        Get settings for the second Y axis
        """
        settings = self._plots['best model']["second Y scale"]
        magnifications = settings['magnifications']
        color = settings.get("color", "black")
        label = settings.get("label", "Magnification")
        labels = settings.get("labels")
        ax2 = plt.gca().twinx()
        return (magnifications, color, label, labels,  ax2)

    def _second_Y_axis_get_fluxes(self, ylim):
        """
        Get fluxes and limiting magnification values for the second Y axis
        """
        flux_min = mm.Utils.get_flux_from_mag(ylim[0])
        flux_max = mm.Utils.get_flux_from_mag(ylim[1])
        (source_flux, blend_flux) = self._event.get_ref_fluxes()

        total_source_flux = sum(source_flux)
        A_min = (flux_min - blend_flux) / total_source_flux
        A_max = (flux_max - blend_flux) / total_source_flux

        return ([A_min, A_max], [total_source_flux, blend_flux])

    def _second_Y_axis_optimal(self, ax2, A_min, A_max):
        """
        Get optimal values of magnifications and labels
        """
        ax2.set_ylim(A_min, A_max)
        A_values = ax2.yaxis.get_ticklocs().round(7)
        A_values = A_values[(A_values >= max(1, A_min)) & (A_values < A_max)]
        if 1. not in A_values and A_min <= 1:
            A_values = np.insert(A_values, 0, 1.)
        is_integer = [mag.is_integer() for mag in A_values]
        if all(is_integer):
            labels = [f"{int(x):d}" for x in A_values]
            return (A_values, labels, False)

        fnum = np.array([str(x)[::-1].find(".") for x in A_values])
        labels = np.array([f"%0.{max(fnum)}f" % x for x in A_values])
        if max(fnum) >= 4 and len(fnum[fnum < 4]) < 3:
            msg = ("The computed magnifications for the second Y scale cover"
                   " a range too small to be shown: {:}")
            warnings.warn(msg.format(A_values))
            return (A_values, labels.tolist(), True)
        if max(fnum) >= 4:
            labels = np.array([f"{x:0.3f}" for x in A_values])

        return (A_values[fnum < 4], labels[fnum < 4].tolist(), False)

    def _second_Y_axis_minor_ticks(self, ax2, A_values, ref_fluxes):
        """
        Get minor ticks for magnification axis from matplotlib
        """
        ax2.minorticks_on()
        minor_ticks_A = np.array(ax2.yaxis.get_ticklocs(minor=True))
        minor_ticks_A = minor_ticks_A[~np.isin(minor_ticks_A, A_values)]
        minor_ticks_flux = ref_fluxes[0] * minor_ticks_A + ref_fluxes[1]
        minor_ticks_mag = mm.Utils.get_mag_from_flux(minor_ticks_flux)
        return minor_ticks_mag

    def _second_Y_axis_warnings(self, flux, labels, A_values, A_min, A_max):
        """
        Issue warnings for negative flux or bad range of magnificaitons
        """
        if np.any(flux < 0.):
            mask = (flux > 0.)
            flux = flux[mask]
            labels = [l for (l, m) in zip(labels, mask) if m]
            msg = ("\n\n{:} label/s on the second Y scale will not be shown "
                   "because they correspond to negative flux which cannot "
                   "be translated to magnitudes.")
            warnings.warn(msg.format(np.sum(np.logical_not(mask))))

        if (np.min(A_values) < A_min or np.max(A_values) > A_max or
                np.any(flux < 0.)):
            msg = ("Provided magnifications for the second (i.e., right-hand "
                   "side) Y-axis scale are from {:} to {:},\nbut the range "
                   "of plotted magnifications is from {:} to {:}, hence, "
                   "the second scale is not plotted")
            args = [np.min(A_values), np.max(A_values), A_min, A_max]
            warnings.warn(msg.format(*args))
            return True

        return False

    def _make_trajectory_plot(self):
        """
        make and save plot of the best trajectory
        """
        dpi = 300
        tau = 1.5

        self._ln_like(self._best_model_theta)  # Sets all parameters to
        # the best model.

        self._reset_rcParams()

        if 'time range' in self._plots['trajectory']:
            t_range = self._get_time_limits_for_plot(tau, 'trajectory')
        else:
            t_range = self._get_time_limits_for_plot(tau, 'best model')
        kwargs = {'caustics': True, 't_range': t_range}

        self._model.plot_trajectory(**kwargs)

        plt.xlabel(r"$x [\theta_E]$")
        plt.ylabel(r"$y [\theta_E]$")
        plt.axis('equal')
        plt.gca().tick_params(axis='both', which='both', direction='in',
                              top=True, right=True)

        self._save_figure(self._plots['trajectory'].get('file'), dpi=dpi)

    def _make_interactive_plot(self):
        """
        plot best model and residuals interactively
        """
        scale = 0.5  # original size=(1920:1440)

        self._ln_like(self._best_model_theta)  # Sets all parameters to the best model.

        self._reset_rcParams()
        if 'rcParams' in self._plots['best model']:
            for (key, value) in self._plots['best model']['rcParams'].items():
                rcParams[key] = value

        kwargs_all = self._get_kwargs_for_best_model_plot()
        (ylim, ylim_residuals) = self._get_ylim_for_best_model_plot(*kwargs_all[4:6])
        (layout, kwargs_model, kwargs_interactive, kwargs) = \
            self._prepare_interactive_layout(scale, kwargs_all, ylim, ylim_residuals)

        (t_data_start, t_data_stop) = self._get_time_span_data()
        kwargs_model['t_start'] = t_data_start
        kwargs_model['t_stop'] = t_data_stop
        data_ref = self._event.data_ref
        (f_source_0, f_blend_0) = self._event.get_flux_for_dataset(data_ref)
        traces_lc = self._make_interactive_lc_traces(f_source_0, f_blend_0, **kwargs_model, **kwargs_interactive)
        self._interactive_fig = go.Figure(data=traces_lc, layout=layout)

        self._add_interactive_zero_trace(**kwargs_model, **kwargs_interactive)
        self._add_interactive_data_traces(kwargs_interactive, **kwargs)
        self._add_interactive_residuals_traces(kwargs_interactive, **kwargs_model)

        self._save_interactive_fig()

    def _prepare_interactive_layout(self, scale, kwargs_all, ylim, ylim_residuals):
        """Prepares the layout for the interactive plot."""
        kwargs_grid, kwargs_model, kwargs, xlim, t_1, t_2 = kwargs_all[:6]
        kwargs_axes_1, kwargs_axes_2 = kwargs_all[6:]
        kwargs_interactive = self._get_kwargs_for_plotly_plot(scale)

        layout = self._make_interactive_layout(
            ylim, ylim_residuals,
            **kwargs_grid,
            **kwargs_model,
            **kwargs_interactive
        )
        if "second Y scale" in self._plots['best model']:
            layout = self._add_second_Y_axis_to_interactive_layout(layout, ylim)
        layout = go.Layout(layout)
        return layout, kwargs_model, kwargs_interactive, kwargs

    def _get_kwargs_for_plotly_plot(self, scale):
        """_
        setting kwargs for interactive plot
        """
        sizes = np.array([
            10.,  # markers data points
            4.,  # model line
            4.,  # residuals error thickens
            4.,  # residuals error width
            56.,  # font label
            4.,  # zero-line width in residuals
            4.,  # axes and legend border width
            15.,  # ticks len
            30.,  # font lagend
        ])
        sizes = sizes*scale
        colors = ['black', 'black', '#b9b9b9']  # This are: axes, font, and legend border.

        kwargs_interactive = dict(sizes=sizes, colors=colors, opacity=0.7, width=1920*scale,
                                  height=1440*scale, font='Old Standard TT, serif', paper_bgcolor='white')
        return kwargs_interactive

    def _make_interactive_layout(self, ylim, ylim_residuals, height_ratios, hspace, sizes, colors, opacity, width,
                                 height, font, paper_bgcolor, t_start, t_stop,
                                 subtract_2450000=None, subtract_2460000=None, **kwargs):
        """
        Creates plotly.graph_objects.Layout object analogues to best model plot
        """
        hsplit = height_ratios[1] / height_ratios[0]
        subtract = mm.utils.PlotUtils.find_subtract(subtract_2450000, subtract_2460000)

        xtitle = 'Time'
        if subtract > 0.:
            xtitle = xtitle+' - {:d}'.format(int(subtract))

        t_start = t_start - subtract
        t_stop = t_stop - subtract

        font_base = dict(family=font, size=sizes[4], color=colors[1])
        font_legend = dict(family=font, size=sizes[8])
        kwargs_ = dict(showgrid=False, ticks='inside', showline=True, ticklen=sizes[7],
                       tickwidth=sizes[6], linewidth=sizes[6], linecolor=colors[0], tickfont=font_base)
        kwargs_y = {'mirror': 'all', **kwargs_}
        kwargs_x = {'range': [t_start, t_stop], **kwargs_}
        layout = dict(
            autosize=True, width=width, height=height, showlegend=True,
            legend=dict(x=0, y=-0.2, yanchor='top', bgcolor=paper_bgcolor, bordercolor=colors[2],
                        borderwidth=sizes[6], font=font_legend),
            paper_bgcolor=paper_bgcolor, plot_bgcolor=paper_bgcolor, font=font_base,
            yaxis=dict(title_text='Magnitude', domain=[hsplit+(hspace/2), 1], range=ylim, **kwargs_y),
            yaxis2=dict(title_text='Residuals', domain=[0, hsplit-(hspace/2)], anchor="x", range=ylim_residuals,
                        **kwargs_y),
            xaxis=dict(anchor="y", mirror='ticks', side='top', scaleanchor='x2', matches='x2', showticklabels=False,
                       **kwargs_x),
            xaxis2=dict(title_text=xtitle, anchor="y2", mirror='all', scaleanchor='x', matches='x', **kwargs_x)
            )
        return layout

    def _add_second_Y_axis_to_interactive_layout(self, layout, ylim):
        """
        Modifying plotly.graph_objects.Layout object by adding second Y axis
        """
        layout['yaxis']['mirror'] = False
        layout['yaxis3'] = layout['yaxis'].copy()
        layout['yaxis3'].update(dict(overlaying="y", side="right", scaleanchor="y"))
        settings = self._get_interactive_second_Y_axis_settings(ylim)
        layout['yaxis3'].update(settings)
        return layout

    def _get_interactive_second_Y_axis_settings(self, ylim):
        """
        Creates a dictionary with settings for the second Y axis for the interactive plot
        """
        (warning, label, ylim, color, ax2, labels, ticks, minor_ticks) = self._get_second_Y_axis_settings(ylim)
        if warning:
            return {}

        if minor_ticks is not None:
            minor_ticks = dict(ticks='inside', tickmode='array', tickvals=minor_ticks)

        return dict(title_text=label, linecolor=color, tickcolor=color, tickmode='array', tickvals=ticks,
                    ticktext=labels, minor=minor_ticks)

    def _get_time_span_data(self):
        """
        Returning time span of datasets
        """
        t_min = np.zeros(len(self._datasets))
        t_max = np.zeros(len(self._datasets))
        for (i, data) in enumerate(self._datasets):
            t_min[i] = min(data.time)
            t_max[i] = max(data.time)

        return (min(t_min), max(t_max))

    def _make_interactive_lc_traces(self, f_source_0, f_blend_0, sizes, colors, opacity, width, height, font,
                                    paper_bgcolor, t_start, t_stop, name=None, dash='solid', subtract_2450000=None,
                                    subtract_2460000=None, gamma=None, bandpass=None, **kwargs):
        """
        Creates plotly.graph_objects.Scatter objects with model light curve
        """
        traces_lc = []
        subtract = mm.utils.PlotUtils.find_subtract(subtract_2450000, subtract_2460000)
        time_grid = int(t_stop-t_start)*7
        times = np.linspace(t_start, t_stop, num=time_grid)

        if isinstance(name, type(None)):
            showlegend = False
        else:
            showlegend = True

        for dataset in self._datasets:
            if dataset.ephemerides_file is None:
                lc = self._model.get_lc(
                    times=times, source_flux=f_source_0, blend_flux=f_blend_0, gamma=gamma, bandpass=bandpass)
                times = times - subtract
                traces_lc.append(self._make_interactive_scatter_lc(
                    times, lc, name, showlegend, colors[1], sizes[1], dash))
                break

        traces_lc.extend(self._make_interactive_scatter_lc_satellite(
            traces_lc, times, f_source_0, f_blend_0, gamma, bandpass, colors, sizes, dash, subtract, showlegend))
        return traces_lc

    def _make_interactive_scatter_lc_satellite(
            self, traces, times, f_source_0, f_blend_0, gamma,
            bandpass, colors, sizes, dash, subtract, showlegend):
        """Generates Plotly Scatter traces for the light-curve satellite models."""

        for (i, model) in enumerate(self._models_satellite):
            name = self._event.datasets[i].plot_properties['label']
            model.parameters.parameters = {**self._model.parameters.parameters}
            lc = self._model.get_lc(times=times, source_flux=f_source_0, blend_flux=f_blend_0,
                                    gamma=gamma, bandpass=bandpass)
            times = times - subtract
            trace = self._make_interactive_scatter_lc(
                times, lc, name, showlegend, colors[1], sizes[1], dash)
            traces.append(trace)
        return traces

    def _make_interactive_scatter_lc(
            self, times, lc, name,
            showlegend, color, size, dash):
        """Creates a Plotly Scatter trace for the light curve."""

        return go.Scatter(x=times, y=lc, name=name, showlegend=showlegend, mode='lines',
                          line=dict(color=color, width=size, dash=dash),
                          xaxis="x", yaxis="y")

    def _add_interactive_zero_trace(self, t_start, t_stop, colors, sizes,
                                    subtract_2450000=False, subtract_2460000=False, **kwargs):
        """
        Creates plotly.graph_objects.Scatter object for line y=0 in
        residuals plot
        """
        subtract = mm.utils.PlotUtils.find_subtract(subtract_2450000, subtract_2460000)
        times = np.linspace(t_start, t_stop, num=2000)
        line = np.zeros(len(times))
        trace_0 = go.Scatter(x=times-subtract, y=line, mode='lines',
                             line=dict(color=colors[0], width=sizes[5], dash='dash'),
                             xaxis="x2", yaxis="y2", showlegend=False,)
        self._interactive_fig.add_trace(trace_0)

    def _add_interactive_data_traces(self, kwargs_interactive, phot_fmt='mag', data_ref=None, show_errorbars=True,
                                     show_bad=None, subtract_2450000=False, subtract_2460000=False, **kwargs):
        """
        Creates plotly.graph_objects.Scatter object for observation points
        per each data set.
        """
        self._event._set_default_colors()
        if self._event.fits is None:
            self._event.get_chi2()

        if data_ref is None:
            data_ref = self._event.data_ref

        subtract = mm.utils.PlotUtils.find_subtract(subtract_2450000, subtract_2460000)
        (f_source_0, f_blend_0) = self._event.get_flux_for_dataset(data_ref)

        traces_data = []
        for (dataset_index, data) in enumerate(self._datasets):
            # Scale the data flux
            (flux, err_flux) = self._event.fits[dataset_index].scale_fluxes(f_source_0, f_blend_0)
            (y_value, y_err) = mm.utils.PlotUtils.get_y_value_y_err(phot_fmt, flux, err_flux)
            times = data.time - subtract
            trace_data = self._make_one_interactive_data_trace(
                dataset_index, times, y_value, y_err, xaxis='x', yaxis='y', showlegend=True,
                show_errorbars=show_errorbars, show_bad=show_bad, **kwargs_interactive)
            traces_data.extend(trace_data)
            if "second Y scale" in self._plots['best model'] and dataset_index == 0:
                kwargs_interactive_secY = kwargs_interactive.copy()
                kwargs_interactive_secY['opacity'] = 0.
                trace_data = self._make_one_interactive_data_trace(
                    dataset_index, times, y_value, y_err, xaxis='x', yaxis='y3', showlegend=False,
                    show_errorbars=show_errorbars, show_bad=show_bad, **kwargs_interactive_secY)
                traces_data.extend(trace_data)

        for trace in traces_data:
            self._interactive_fig.add_trace(trace)

    def _make_one_interactive_data_trace(self, dataset_index, times, y_value, y_err, xaxis, yaxis, showlegend,
                                         colors, sizes, opacity, show_errorbars=None, show_bad=None, **kwargs):
        """
        Creates plotly.graph_objects.Scatter object with data points form a given data set.
        """
        trace_data = []
        dataset, show_errorbars, show_bad = self._get_interactive_dataset(dataset_index)

        trace_data_good = self._make_interactive_good_data_trace(
            dataset, times, y_value, y_err, opacity, sizes, xaxis, yaxis, showlegend, show_errorbars)
        trace_data.append(trace_data_good)

        if show_bad:
            trace_data_bad = self._make_interactive_bad_data_trace(
                dataset, times, y_value, y_err, opacity, sizes, xaxis, yaxis, showlegend)
            trace_data.append(trace_data_bad)

        return trace_data

    def _get_interactive_dataset(self, dataset_index):
        """Get dataset properties for interactive plot settings."""
        dataset = self._event.datasets[dataset_index]
        show_errorbars = dataset.plot_properties.get('show_errorbars', True)
        show_bad = dataset.plot_properties.get('show_bad', False)
        return (dataset, show_errorbars, show_bad)

    def _make_interactive_good_data_trace(
            self, dataset, times, y_value, y_err, opacity,
            sizes, xaxis, yaxis, showlegend, show_errorbars):
        """Creates a single plotly.graph_objects.Scatter object for the good data points."""
        times_good = times[dataset.good]
        y_good = y_value[dataset.good]
        y_err_good = y_err[dataset.good]
        return self._make_interactive_data_trace(
            times_good, y_good, y_err_good, dataset,
            opacity, sizes, xaxis, yaxis, showlegend, show_errorbars)

    def _make_interactive_data_trace(self, x, y, y_err, dataset, opacity, sizes, xaxis, yaxis,
                                     showlegend, show_errorbars, color_override=None, error_visible=True):
        """Creates single plotly.graph_objects.Scatter object for good or bad data."""
        label = dataset.plot_properties['label']
        color = color_override if color_override else dataset.plot_properties['color']
        error_y = dict(type='data', array=y_err, visible=error_visible, thickness=sizes[2], width=sizes[3])
        marker = dict(color=color, size=sizes[0], line=dict(color=color, width=1))
        return go.Scatter(x=x, y=y, opacity=opacity, name=label, legendgroup=label, mode='markers',
                          showlegend=showlegend, error_y=error_y, marker=marker, xaxis=xaxis, yaxis=yaxis)

    def _make_interactive_bad_data_trace(self, dataset, times, y_value, y_err, opacity, sizes,
                                         xaxis, yaxis, showlegend):
        """Creates a single plotly.graph_objects.Scatter object for the bad data points."""
        times_bad = times[dataset.bad]
        y_bad = y_value[dataset.bad]
        y_err_bad = y_err[dataset.bad]
        return self._make_interactive_data_trace(
            times_bad, y_bad, y_err_bad, dataset,
            opacity, sizes, xaxis, yaxis, showlegend,
            show_errorbars=False,
            color_override='black',
            error_visible=False
        )

    def _add_interactive_residuals_traces(self,  kwargs_interactive, phot_fmt='mag', data_ref=None, show_errorbars=True,
                                          show_bad=None, subtract_2450000=False, subtract_2460000=False, **kwargs,):
        """
        Creates plotly.graph_objects.Scatter object for residuals points
        per each data set.
        """
        traces_residuals = []
        self._event._set_default_colors()  # For each dataset
        if self._event.fits is None:
            self._event.get_chi2()

        if data_ref is None:
            data_ref = self._event.data_ref

        subtract = mm.utils.PlotUtils.find_subtract(subtract_2450000, subtract_2460000)

        # Get fluxes for the reference dataset
        (f_source_0, f_blend_0) = self._event.get_flux_for_dataset(data_ref)
        kwargs_residuals = {'phot_fmt': 'scaled', 'bad': False,
                            'source_flux': f_source_0, 'blend_flux': f_blend_0}
        if show_bad:
            kwargs_residuals['bad'] = True

        for (dataset_index, data) in enumerate(self._datasets):
            (y_value, y_err) = self._event.fits[dataset_index].get_residuals(**kwargs_residuals)
            times = data.time-subtract
            trace_residuals = self._make_one_interactive_data_trace(
                dataset_index, times, y_value, y_err, xaxis='x2', yaxis='y2',
                showlegend=False, show_errorbars=show_errorbars, show_bad=show_bad, **kwargs_interactive)
            traces_residuals.extend(trace_residuals)

        for trace in traces_residuals:
            self._interactive_fig.add_trace(trace)

    def _save_interactive_fig(self):
        """
        Saving interactive figure
        """
        file_ = self._plots['best model']['interactive']
        if path.exists(file_):
            if path.isfile(file_):
                msg = "Existing file " + file_ + " will be overwritten"
                warnings.warn(msg)
        self._interactive_fig.write_html(file_, full_html=True)


if __name__ == '__main__':
    if len(sys.argv) != 2:
        raise ValueError('Exactly one argument needed - YAML file')
    if 'yaml' in import_failed:
        raise ImportError('module "yaml" could not be imported :(')

    input_file = sys.argv[1]

    with open(input_file, 'r') as data:
        settings = yaml.safe_load(data)

    ulens_model_fit = UlensModelFit(**settings)

    ulens_model_fit.run_fit()<|MERGE_RESOLUTION|>--- conflicted
+++ resolved
@@ -47,11 +47,8 @@
     raise ImportError('\nYou have to install MulensModel first!\n')
 
 
-<<<<<<< HEAD
 __version__ = '0.43.0'
-=======
-__version__ = '0.42.2'
->>>>>>> c7a9924e
+
 
 
 class UlensModelFit(object):
