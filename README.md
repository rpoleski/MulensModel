--- conflicted
+++ resolved
@@ -4,11 +4,7 @@
 
 [**Detailed documentation: https://rpoleski.github.io/MulensModel/**](https://rpoleski.github.io/MulensModel/)
 
-<<<<<<< HEAD
-[Latest release: 2.6.6](https://github.com/rpoleski/MulensModel/releases/latest) and we're working on further developing the code.
-=======
 [Latest release: 2.7.0](https://github.com/rpoleski/MulensModel/releases/latest) and we're working on further developing the code.
->>>>>>> 752e7774
 
 MulensModel can generate a microlensing light curve for a given set of microlensing parameters, fit that light curve to some data, and return a chi2 value. That chi2 can then be input into an arbitrary likelihood function to find the best-fit parameters.
 
