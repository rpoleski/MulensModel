<!DOCTYPE html PUBLIC "-//W3C//DTD XHTML 1.0 Transitional//EN"
  "http://www.w3.org/TR/xhtml1/DTD/xhtml1-transitional.dtd">


<html xmlns="http://www.w3.org/1999/xhtml">
  <head>
    <meta http-equiv="Content-Type" content="text/html; charset=utf-8" />
<<<<<<< HEAD
    
    <title>MulensModel.satelliteskycoord module &mdash; MulensModel 0.2.1 documentation</title>
    
=======
    <title>MulensModel.satelliteskycoord module &#8212; MulensModel 0.2.1 documentation</title>
>>>>>>> c2d5ccfe
    <link rel="stylesheet" href="_static/alabaster.css" type="text/css" />
    <link rel="stylesheet" href="_static/pygments.css" type="text/css" />
    <script type="text/javascript">
      var DOCUMENTATION_OPTIONS = {
        URL_ROOT:    './',
        VERSION:     '0.2.1',
        COLLAPSE_INDEX: false,
        FILE_SUFFIX: '.html',
        HAS_SOURCE:  true
      };
    </script>
    <script type="text/javascript" src="_static/jquery.js"></script>
    <script type="text/javascript" src="_static/underscore.js"></script>
    <script type="text/javascript" src="_static/doctools.js"></script>
<<<<<<< HEAD
    <script type="text/javascript" src="https://cdn.mathjax.org/mathjax/latest/MathJax.js?config=TeX-AMS-MML_HTMLorMML"></script>
    <link rel="top" title="MulensModel 0.2.1 documentation" href="index.html" />
=======
    <script type="text/javascript" src="https://cdnjs.cloudflare.com/ajax/libs/mathjax/2.7.1/MathJax.js?config=TeX-AMS-MML_HTMLorMML"></script>
    <link rel="index" title="Index" href="genindex.html" />
    <link rel="search" title="Search" href="search.html" />
>>>>>>> c2d5ccfe
   
  
  <meta name="viewport" content="width=device-width, initial-scale=0.9, maximum-scale=0.9">

  </head>
  <body role="document">
    <div class="related" role="navigation" aria-label="related navigation">
      <h3>Navigation</h3>
      <ul>
        <li class="right" style="margin-right: 10px">
          <a href="genindex.html" title="General Index"
             accesskey="I">index</a></li>
        <li class="right" >
          <a href="py-modindex.html" title="Python Module Index"
             >modules</a> |</li>
        <li class="nav-item nav-item-0"><a href="index.html">MulensModel 0.2.1 documentation</a> &raquo;</li> 
      </ul>
    </div>  

    <div class="document">
      <div class="documentwrapper">
        <div class="bodywrapper">
          <div class="body" role="main">
            
  <div class="section" id="module-MulensModel.satelliteskycoord">
<span id="mulensmodel-satelliteskycoord-module"></span><h1>MulensModel.satelliteskycoord module<a class="headerlink" href="#module-MulensModel.satelliteskycoord" title="Permalink to this headline">¶</a></h1>
<dl class="class">
<dt id="MulensModel.satelliteskycoord.SatelliteSkyCoord">
<em class="property">class </em><code class="descclassname">MulensModel.satelliteskycoord.</code><code class="descname">SatelliteSkyCoord</code><span class="sig-paren">(</span><em>ephemerides_file=None</em>, <em>satellite=None</em><span class="sig-paren">)</span><a class="headerlink" href="#MulensModel.satelliteskycoord.SatelliteSkyCoord" title="Permalink to this definition">¶</a></dt>
<dd><p>Bases: <a class="reference external" href="https://docs.python.org/library/functions.html#object" title="(in Python v2.7)"><code class="xref py py-class docutils literal"><span class="pre">object</span></code></a></p>
<p>An object that gives the Astropy SkyCoord of satellite for a given
epoch based on an ephemerides file.</p>
<dl class="method">
<dt id="MulensModel.satelliteskycoord.SatelliteSkyCoord.get_satellite_coords">
<code class="descname">get_satellite_coords</code><span class="sig-paren">(</span><em>times</em><span class="sig-paren">)</span><a class="headerlink" href="#MulensModel.satelliteskycoord.SatelliteSkyCoord.get_satellite_coords" title="Permalink to this definition">¶</a></dt>
<dd><p>Calculate the coordinates of the satellite for given times using 
interpolation.</p>
<dl class="docutils">
<dt>Parameters :</dt>
<dd><dl class="first last docutils">
<dt>times: <em>np.ndarray</em> or <em>list of floats</em></dt>
<dd>Epochs for which satellite coordinates will be calculated.</dd>
</dl>
</dd>
<dt>Returns :</dt>
<dd><dl class="first last docutils">
<dt>satellite_skycoord: <em>Astropy.coordinates.SkyCord</em></dt>
<dd><em>SkyCord</em> for satellite at epochs <em>times</em>.</dd>
</dl>
</dd>
</dl>
</dd></dl>

</dd></dl>

</div>


          </div>
        </div>
      </div>
      <div class="sphinxsidebar" role="navigation" aria-label="main navigation">
        <div class="sphinxsidebarwrapper">
  <div role="note" aria-label="source link">
    <h3>This Page</h3>
    <ul class="this-page-menu">
      <li><a href="_sources/MulensModel.satelliteskycoord.txt"
            rel="nofollow">Show Source</a></li>
    </ul>
   </div>
<div id="searchbox" style="display: none" role="search">
  <h3>Quick search</h3>
    <form class="search" action="search.html" method="get">
      <input type="text" name="q" />
      <input type="submit" value="Go" />
      <input type="hidden" name="check_keywords" value="yes" />
      <input type="hidden" name="area" value="default" />
    </form>
    <p class="searchtip" style="font-size: 90%">
    Enter search terms or a module, class or function name.
    </p>
</div>
<script type="text/javascript">$('#searchbox').show(0);</script>
        </div>
      </div>
      <div class="clearer"></div>
    </div>
    <div class="footer">
      &copy;2017, Radek Poleski, Jennifer Yee.
      
      |
<<<<<<< HEAD
      Powered by <a href="http://sphinx-doc.org/">Sphinx 1.3.1</a>
      &amp; <a href="https://github.com/bitprophet/alabaster">Alabaster 0.7.3</a>
=======
      Powered by <a href="http://sphinx-doc.org/">Sphinx 1.6.3</a>
      &amp; <a href="https://github.com/bitprophet/alabaster">Alabaster 0.7.10</a>
>>>>>>> c2d5ccfe
      
      |
      <a href="_sources/MulensModel.satelliteskycoord.txt"
          rel="nofollow">Page source</a></li>
    </div>

    

    
  </body>
</html><|MERGE_RESOLUTION|>--- conflicted
+++ resolved
@@ -5,13 +5,9 @@
 <html xmlns="http://www.w3.org/1999/xhtml">
   <head>
     <meta http-equiv="Content-Type" content="text/html; charset=utf-8" />
-<<<<<<< HEAD
     
     <title>MulensModel.satelliteskycoord module &mdash; MulensModel 0.2.1 documentation</title>
     
-=======
-    <title>MulensModel.satelliteskycoord module &#8212; MulensModel 0.2.1 documentation</title>
->>>>>>> c2d5ccfe
     <link rel="stylesheet" href="_static/alabaster.css" type="text/css" />
     <link rel="stylesheet" href="_static/pygments.css" type="text/css" />
     <script type="text/javascript">
@@ -26,14 +22,9 @@
     <script type="text/javascript" src="_static/jquery.js"></script>
     <script type="text/javascript" src="_static/underscore.js"></script>
     <script type="text/javascript" src="_static/doctools.js"></script>
-<<<<<<< HEAD
-    <script type="text/javascript" src="https://cdn.mathjax.org/mathjax/latest/MathJax.js?config=TeX-AMS-MML_HTMLorMML"></script>
-    <link rel="top" title="MulensModel 0.2.1 documentation" href="index.html" />
-=======
     <script type="text/javascript" src="https://cdnjs.cloudflare.com/ajax/libs/mathjax/2.7.1/MathJax.js?config=TeX-AMS-MML_HTMLorMML"></script>
     <link rel="index" title="Index" href="genindex.html" />
     <link rel="search" title="Search" href="search.html" />
->>>>>>> c2d5ccfe
    
   
   <meta name="viewport" content="width=device-width, initial-scale=0.9, maximum-scale=0.9">
@@ -125,13 +116,8 @@
       &copy;2017, Radek Poleski, Jennifer Yee.
       
       |
-<<<<<<< HEAD
-      Powered by <a href="http://sphinx-doc.org/">Sphinx 1.3.1</a>
-      &amp; <a href="https://github.com/bitprophet/alabaster">Alabaster 0.7.3</a>
-=======
       Powered by <a href="http://sphinx-doc.org/">Sphinx 1.6.3</a>
       &amp; <a href="https://github.com/bitprophet/alabaster">Alabaster 0.7.10</a>
->>>>>>> c2d5ccfe
       
       |
       <a href="_sources/MulensModel.satelliteskycoord.txt"
